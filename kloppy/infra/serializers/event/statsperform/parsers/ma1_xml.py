"""XML parser for Stats Perform MA1 feeds."""
<<<<<<< HEAD

import pytz
from datetime import datetime
=======
from datetime import datetime, timezone
>>>>>>> 97ad27e4
from typing import Any, Optional, List, Dict, Tuple

from kloppy.domain import Period, Score, Team, Ground, Player
from kloppy.exceptions import DeserializationError
from .base import OptaXMLParser


class MA1XMLParser(OptaXMLParser):
    """Extract data from a Stats Perform MA1 data stream."""

    def extract_periods(self) -> List[Period]:
        parsed_periods = []
        live_data = self.root.liveData
        match_details = live_data.matchDetails
        periods = match_details.periods
        for period in periods.iterchildren(tag="period"):
            parsed_periods.append(
                Period(
                    id=int(period.get("id")),
                    start_timestamp=datetime.strptime(
                        period.get("start"), "%Y-%m-%dT%H:%M:%SZ"
                    ).replace(tzinfo=timezone.utc),
                    end_timestamp=datetime.strptime(
                        period.get("end"), "%Y-%m-%dT%H:%M:%SZ"
                    ).replace(tzinfo=timezone.utc),
                )
            )
        return parsed_periods

    def extract_score(self) -> Optional[Score]:
        return None

    def extract_lineups(self) -> Tuple[Team, Team]:
        teams = {}
        for parsed_team in self._parse_teams():
            team_id = parsed_team["team_id"]
            teams[team_id] = Team(
                team_id=team_id,
                name=parsed_team["name"],
                ground=(
                    Ground.HOME
                    if parsed_team["ground"] == "home"
                    else Ground.AWAY
                ),
            )

        for parsed_player in self._parse_players():
            player_id = parsed_player["player_id"]
            team_id = parsed_player["team_id"]
            team = teams[team_id]
            player = Player(
                player_id=player_id,
                team=team,
                jersey_no=parsed_player["jersey_no"],
                name=parsed_player["name"],
                first_name=parsed_player["first_name"],
                last_name=parsed_player["last_name"],
                starting=parsed_player["starting"],
                starting_position=parsed_player["position"],
            )
            team.players.append(player)

        home_team = next(
            (team for team in teams.values() if team.ground == Ground.HOME),
            None,
        )
        away_team = next(
            (team for team in teams.values() if team.ground == Ground.AWAY),
            None,
        )
        if home_team is None:
            raise DeserializationError("Could not find home team")
        if away_team is None:
            raise DeserializationError("Could not find away team")
        if len(home_team.players) == 0 or len(away_team.players) == 0:
            raise DeserializationError("Lineup incomplete")
        return home_team, away_team

    def _parse_teams(self) -> List[Dict[str, Any]]:
        parsed_teams = []
        match_info = self.root.matchInfo
        teams = match_info.contestants.iterchildren(tag="contestant")
        for team in teams:
            team_attributes = team.attrib
            team_id = team_attributes["id"]
            parsed_teams.append(
                {
                    "team_id": team_id,
                    "name": team_attributes["name"],
                    "ground": team_attributes["position"],
                }
            )
        return parsed_teams

    def _parse_players(self) -> List[Dict[str, Any]]:
        parsed_players = []
        live_data = self.root.liveData
        line_ups = live_data.iterchildren(tag="lineUp")
        for line_up in line_ups:
            team_id = line_up.get("contestantId")
            players = line_up.iterchildren(tag="player")
            for player in players:
                player_attributes = player.attrib
                player_id = player_attributes["playerId"]
                parsed_players.append(
                    {
                        "player_id": player_id,
                        "team_id": team_id,
                        "jersey_no": int(player_attributes["shirtNumber"]),
                        "name": player_attributes["matchName"],
                        "first_name": player_attributes["shortFirstName"],
                        "last_name": player_attributes["shortLastName"],
                        "starting": player_attributes["position"]
                        != "Substitute",
                        "position": player_attributes["position"],
                    }
                )
        return parsed_players<|MERGE_RESOLUTION|>--- conflicted
+++ resolved
@@ -1,15 +1,11 @@
 """XML parser for Stats Perform MA1 feeds."""
-<<<<<<< HEAD
 
-import pytz
-from datetime import datetime
-=======
 from datetime import datetime, timezone
->>>>>>> 97ad27e4
-from typing import Any, Optional, List, Dict, Tuple
+from typing import Any, Dict, List, Optional, Tuple
 
-from kloppy.domain import Period, Score, Team, Ground, Player
+from kloppy.domain import Ground, Period, Player, Score, Team
 from kloppy.exceptions import DeserializationError
+
 from .base import OptaXMLParser
 
 
