--- conflicted
+++ resolved
@@ -184,65 +184,53 @@
             minutes=45, seconds=5
         )
         assert dataset.metadata.periods[1].end_timestamp == timedelta(
-<<<<<<< HEAD
             minutes=45, seconds=5
         ) + timedelta(minutes=46, seconds=53)
+
+        assert (
+            dataset.metadata.teams[0].starting_formation
+            == FormationType.THREE_FOUR_TWO_ONE
+        )
+
+        formation_time_change = Time(
+            dataset.metadata.periods[1], timedelta(seconds=3)
+        )
+        assert (
+            dataset.metadata.teams[1].formations.items[formation_time_change]
+            == FormationType.FOUR_THREE_ONE_TWO
+        )
+
+    def test_enriched_metadata(self, dataset: EventDataset):
+        date = dataset.metadata.date
+        if date:
+            assert isinstance(date, datetime)
+            assert date == datetime(2020, 8, 2, 18, 45, tzinfo=timezone.utc)
+
+        game_week = dataset.metadata.game_week
+        if game_week:
+            assert isinstance(game_week, str)
+            assert game_week == "38"
+
+        game_id = dataset.metadata.game_id
+        if game_id:
+            assert isinstance(game_id, str)
+            assert game_id == "2852835"
+
+        home_coach = dataset.metadata.home_coach
+        if home_coach:
+            assert isinstance(home_coach, str)
+            assert home_coach == "S. Mihajlović"
+
+        away_coach = dataset.metadata.away_coach
+        if away_coach:
+            assert isinstance(away_coach, str)
+            assert away_coach == "M. Longo"
 
     def test_timestamps(self, dataset: EventDataset):
         kickoff_p1 = dataset.get_event_by_id(1927028854)
         assert kickoff_p1.timestamp == timedelta(minutes=0, seconds=3)
         kickoff_p2 = dataset.get_event_by_id(1927029460)
         assert kickoff_p2.timestamp == timedelta(minutes=0, seconds=0)
-=======
-            minutes=20, seconds=47
-        ) + timedelta(minutes=69, seconds=35)
-
-        assert (
-            dataset.metadata.teams[0].starting_formation
-            == FormationType.FOUR_TWO_THREE_ONE
-        )
-
-        formation_time_change = Time(
-            dataset.metadata.periods[1], timedelta(minutes=24, seconds=20)
-        )
-        assert (
-            dataset.metadata.teams[0].formations.items[formation_time_change]
-            == FormationType.FOUR_THREE_THREE
-        )
-
-    def test_enriched_metadata(self, dataset: EventDataset):
-        date = dataset.metadata.date
-        if date:
-            assert isinstance(date, datetime)
-            assert date == datetime(2020, 8, 2, 18, 45, tzinfo=timezone.utc)
-
-        game_week = dataset.metadata.game_week
-        if game_week:
-            assert isinstance(game_week, str)
-            assert game_week == "38"
-
-        game_id = dataset.metadata.game_id
-        if game_id:
-            assert isinstance(game_id, str)
-            assert game_id == "2852835"
-
-        home_coach = dataset.metadata.home_coach
-        if home_coach:
-            assert isinstance(home_coach, str)
-            assert home_coach == "S. Mihajlović"
-
-        away_coach = dataset.metadata.away_coach
-        if away_coach:
-            assert isinstance(away_coach, str)
-            assert away_coach == "M. Longo"
-
-    def test_timestamps(self, dataset: EventDataset):
-        kickoff_p1 = dataset.get_event_by_id(663292348)
-        assert kickoff_p1.timestamp == timedelta(minutes=0, seconds=1)
-        # Note: the test file is incorrect. The second period start at 45:00
-        kickoff_p2 = dataset.get_event_by_id(1331979498)
-        assert kickoff_p2.timestamp == timedelta(seconds=900)
->>>>>>> 9063cbcc
 
     def test_coordinates(self, dataset: EventDataset):
         assert dataset.records[2].coordinates == Point(32.0, 56.0)
