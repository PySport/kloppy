--- conflicted
+++ resolved
@@ -1,7 +1,6 @@
 from pathlib import Path
 
 import pytest
-<<<<<<< HEAD
 from kloppy.domain import (
     Point,
     SetPieceType,
@@ -9,10 +8,7 @@
     DuelQualifier,
     DuelType,
 )
-=======
-from kloppy.domain import Point, SetPieceType, SetPieceQualifier
 from kloppy.domain.models import EventType
->>>>>>> 63153353
 
 from kloppy import wyscout
 
