"""JSON parser for Stats Perform MA1 feeds."""
<<<<<<< HEAD

import pytz
from datetime import datetime
from typing import Any, Optional, List, Tuple, Dict
=======
>>>>>>> 97ad27e4

from datetime import datetime, timezone
from typing import Any, Dict, List, Optional, Tuple

from kloppy.domain import Ground, Period, Player, Score, Team
from kloppy.exceptions import DeserializationError

from .base import OptaJSONParser


class MA1JSONParser(OptaJSONParser):
    """Extract data from a Stats Perform MA1 data stream."""

    def extract_periods(self) -> List[Period]:
        live_data = self.root["liveData"]
        match_details = live_data["matchDetails"]
        parsed_periods = []
        for period in match_details["period"]:
            period_start_raw = period.get("start")
            period_end_raw = period.get("end")
            if not period_end_raw:
                game_end_suspension_stop = next(
                    suspension_stop
                    for suspension_stop in period["suspension"]
                    if suspension_stop["reason"] == "early end"
                )
                period_end_raw = game_end_suspension_stop["start"]
            parsed_periods.append(
                Period(
                    id=period["id"],
                    start_timestamp=datetime.strptime(
                        period_start_raw, "%Y-%m-%dT%H:%M:%SZ"
                    ).replace(tzinfo=timezone.utc)
                    if period_start_raw
                    else None,
                    end_timestamp=datetime.strptime(
                        period_end_raw, "%Y-%m-%dT%H:%M:%SZ"
                    ).replace(tzinfo=timezone.utc)
                    if period_end_raw
                    else None,
                )
            )
        return parsed_periods

    def extract_score(self) -> Optional[Score]:
        live_data = self.root["liveData"]
        match_details = live_data["matchDetails"]
        home_score = match_details["scores"]["total"]["home"]
        away_score = match_details["scores"]["total"]["away"]
        if home_score is None or away_score is None:
            return None
        return Score(home=home_score, away=away_score)

    def extract_lineups(self) -> Tuple[Team, Team]:
        teams = {}
        for parsed_team in self._parse_teams():
            team_id = parsed_team["team_id"]
            teams[team_id] = Team(
                team_id=team_id,
                name=parsed_team["name"],
                ground=(
                    Ground.HOME
                    if parsed_team["ground"] == "home"
                    else Ground.AWAY
                ),
            )

        for parsed_player in self._parse_players():
            player_id = parsed_player["player_id"]
            team_id = parsed_player["team_id"]
            team = teams[team_id]
            player = Player(
                player_id=player_id,
                team=team,
                jersey_no=parsed_player["jersey_no"],
                name=parsed_player["name"],
                first_name=parsed_player["first_name"],
                last_name=parsed_player["last_name"],
                starting=parsed_player["starting"],
                starting_position=parsed_player["position"],
            )
            team.players.append(player)

        home_team = next(
            (team for team in teams.values() if team.ground == Ground.HOME),
            None,
        )
        away_team = next(
            (team for team in teams.values() if team.ground == Ground.AWAY),
            None,
        )
        if home_team is None:
            raise DeserializationError("Could not find home team")
        if away_team is None:
            raise DeserializationError("Could not find away team")
        if len(home_team.players) == 0 or len(away_team.players) == 0:
            raise DeserializationError("Lineup incomplete")
        return home_team, away_team

    def extract_date(self) -> Optional[datetime]:
        """Return the date of the game."""
        if "matchInfo" in self.root and "date" in self.root["matchInfo"]:
            return datetime.strptime(
                self.root["matchInfo"]["date"], "%Y-%m-%dZ"
            ).replace(tzinfo=timezone.utc)
        else:
            return None

    def extract_game_week(self) -> Optional[str]:
        """Return the game_week of the game."""
        if "matchInfo" in self.root and "week" in self.root["matchInfo"]:
            return self.root["matchInfo"]["week"]
        else:
            return None

    def extract_game_id(self) -> Optional[str]:
        """Return the game_id of the game."""
        if "matchInfo" in self.root and "id" in self.root["matchInfo"]:
            return self.root["matchInfo"]["id"]
        else:
            return None

    def _parse_teams(self) -> List[Dict[str, Any]]:
        parsed_teams = []
        match_info = self.root["matchInfo"]
        teams = match_info["contestant"]
        for team in teams:
            team_id = team["id"]
            parsed_teams.append(
                {
                    "team_id": team_id,
                    "name": team["name"],
                    "ground": team["position"],
                }
            )
        return parsed_teams

    def _parse_players(self) -> List[Dict[str, Any]]:
        parsed_players = []
        live_data = self.root["liveData"]
        line_ups = live_data["lineUp"]
        for line_up in line_ups:
            team_id = line_up["contestantId"]
            players = line_up["player"]
            for player in players:
                player_id = player["playerId"]
                parsed_players.append(
                    {
                        "player_id": player_id,
                        "team_id": team_id,
                        "jersey_no": player["shirtNumber"],
                        "name": player["matchName"],
                        "first_name": player["shortFirstName"],
                        "last_name": player["shortLastName"],
                        "starting": player["position"] != "Substitute",
                        "position": player["position"],
                    }
                )
        return parsed_players<|MERGE_RESOLUTION|>--- conflicted
+++ resolved
@@ -1,11 +1,4 @@
 """JSON parser for Stats Perform MA1 feeds."""
-<<<<<<< HEAD
-
-import pytz
-from datetime import datetime
-from typing import Any, Optional, List, Tuple, Dict
-=======
->>>>>>> 97ad27e4
 
 from datetime import datetime, timezone
 from typing import Any, Dict, List, Optional, Tuple
