from datetime import datetime, timedelta, timezone
from pathlib import Path

import pytest

from kloppy import sportec
from kloppy.domain import (
    BallState,
    BodyPart,
    BodyPartQualifier,
    DatasetType,
    EventDataset,
    Official,
    OfficialType,
    Orientation,
    Point,
    Point3D,
    PositionType,
    Provider,
    SetPieceQualifier,
    SetPieceType,
    ShotResult,
    TrackingDataset,
)

<<<<<<< HEAD
from kloppy import sportec
from kloppy.domain.models.event import EventType

=======
>>>>>>> 8b50377d

class TestSportecEventData:
    """"""

    @pytest.fixture
    def event_data(self, base_dir) -> str:
        return base_dir / "files/sportec_events.xml"

    @pytest.fixture
    def meta_data(self, base_dir) -> str:
        return base_dir / "files/sportec_meta.xml"

    @pytest.fixture
<<<<<<< HEAD
    def event_data_new(self, base_dir) -> str:
        return base_dir / "files/sportec_events_J03WPY.xml"

    @pytest.fixture
    def meta_data_new(self, base_dir) -> str:
        return base_dir / "files/sportec_meta_J03WPY.xml"

    def test_correct_event_data_deserialization(
        self, event_data: Path, meta_data: Path
    ):
        dataset = sportec.load_event(
            event_data=event_data,
            meta_data=meta_data,
            coordinates="sportec",
=======
    def dataset(self, event_data: Path, meta_data: Path):
        return sportec.load_event(
            event_data=event_data, meta_data=meta_data, coordinates="sportec"
>>>>>>> 8b50377d
        )

    def test_correct_event_data_deserialization(self, dataset: EventDataset):
        assert dataset.metadata.provider == Provider.SPORTEC
        assert dataset.dataset_type == DatasetType.EVENT
        assert len(dataset.metadata.periods) == 2

        # raw_event must be flattened dict
        assert isinstance(dataset.events[0].raw_event, dict)

        assert len(dataset.events) == 29
        assert dataset.events[28].result == ShotResult.OWN_GOAL

        assert dataset.metadata.orientation == Orientation.HOME_AWAY
        assert dataset.metadata.periods[0].id == 1
        assert dataset.metadata.periods[0].start_timestamp == datetime(
            2020, 6, 5, 18, 30, 0, 210000, tzinfo=timezone.utc
        )
        assert dataset.metadata.periods[0].end_timestamp == datetime(
            2020, 6, 5, 19, 16, 24, 0, tzinfo=timezone.utc
        )
        assert dataset.metadata.periods[1].id == 2
        assert dataset.metadata.periods[1].start_timestamp == datetime(
            2020, 6, 5, 19, 33, 27, 10000, tzinfo=timezone.utc
        )
        assert dataset.metadata.periods[1].end_timestamp == datetime(
            2020, 6, 5, 20, 23, 18, 0, tzinfo=timezone.utc
        )

        # Check the timestamps
        assert dataset.events[0].timestamp == timedelta(seconds=0)
        assert dataset.events[1].timestamp == timedelta(seconds=3.123)
        assert dataset.events[25].timestamp == timedelta(seconds=0)

        player = dataset.metadata.teams[0].players[0]
        assert player.player_id == "DFL-OBJ-00001D"
        assert player.jersey_no == 1
        assert str(player) == "A. Schwolow"
        assert player.starting_position == PositionType.Goalkeeper

        # Check the qualifiers
        assert (
            dataset.events[25].get_qualifier_value(SetPieceQualifier)
            == SetPieceType.KICK_OFF
        )
        assert (
            dataset.events[16].get_qualifier_value(BodyPartQualifier)
            == BodyPart.RIGHT_FOOT
        )
        assert (
            dataset.events[24].get_qualifier_value(BodyPartQualifier)
            == BodyPart.LEFT_FOOT
        )
        assert (
            dataset.events[26].get_qualifier_value(BodyPartQualifier)
            == BodyPart.HEAD
        )

        assert dataset.events[0].coordinates == Point(56.41, 68.0)

    def test_correct_normalized_event_data_deserialization(
        self, event_data: Path, meta_data: Path
    ):
        dataset = sportec.load_event(event_data=event_data, meta_data=meta_data)

        assert dataset.events[0].coordinates == Point(0.5641, 0.0)

    def test_pass_receiver_coordinates(self, dataset: EventDataset):
        """Pass receiver_coordinates must match the X/Y-Source-Position of next event"""
        first_pass = dataset.find("pass")
        assert first_pass.receiver_coordinates != first_pass.next().coordinates
        assert first_pass.receiver_coordinates == Point(x=77.75, y=38.71)

    def test_correct_event_data_deserialization_new(
        self, event_data_new: Path, meta_data_new: Path
    ):
        """A basic version of the event data deserialization test, for a newer event data file."""

        dataset = sportec.load_event(
            event_data=event_data_new,
            meta_data=meta_data_new,
            coordinates="sportec",
        )

        assert dataset.metadata.provider == Provider.SPORTEC
        assert dataset.dataset_type == DatasetType.EVENT
        assert len(dataset.metadata.periods) == 2

        # raw_event must be flattened dict
        assert isinstance(dataset.events[0].raw_event, dict)

        # Test the kloppy event types that are being parsed
        event_types_set = set(event.event_type for event in dataset.events)

        # Kloppy types that were already being deserialized
        assert EventType.SHOT in event_types_set
        assert EventType.PASS in event_types_set
        assert EventType.RECOVERY in event_types_set
        assert EventType.SUBSTITUTION in event_types_set
        assert EventType.CARD in event_types_set
        assert EventType.FOUL_COMMITTED in event_types_set
        assert EventType.GENERIC in event_types_set

        # Kloppy types added in PR #XXXX
        assert EventType.CLEARANCE in event_types_set
        assert EventType.INTERCEPTION in event_types_set
        assert EventType.DUEL in event_types_set
        assert EventType.TAKE_ON in event_types_set

        interceptions = dataset.find_all("interception")
        # All interceptions in the sportec_events_J03WPY.xml are at the end of the file,
        # but should be distributed throughout the match properly by the deserializer
        assert interceptions[0].period.id == 1


class TestSportecTrackingData:
    """
    Tests for loading Sportec tracking data.
    """

    @pytest.fixture
    def raw_data(self, base_dir) -> str:
        return base_dir / "files/sportec_positional.xml"

    @pytest.fixture
    def raw_data_referee(self, base_dir) -> str:
        return base_dir / "files/sportec_positional_w_referee.xml"

    @pytest.fixture
    def meta_data(self, base_dir) -> str:
        return base_dir / "files/sportec_meta.xml"

    @pytest.fixture
    def dataset(self, raw_data: Path, meta_data: Path) -> TrackingDataset:
        return sportec.load_tracking(
            raw_data=raw_data,
            meta_data=meta_data,
            coordinates="sportec",
            limit=None,
            only_alive=False,
        )

    def test_load_metadata(self, dataset: TrackingDataset):
        assert dataset.metadata.provider == Provider.SPORTEC
        assert dataset.dataset_type == DatasetType.TRACKING
        assert len(dataset.metadata.periods) == 2
        assert dataset.metadata.periods[0].id == 1
        assert dataset.metadata.periods[0].start_timestamp == timedelta(
            seconds=400
        )
        assert dataset.metadata.periods[0].end_timestamp == timedelta(
            seconds=400 + 2786.2
        )
        assert dataset.metadata.periods[1].id == 2
        assert dataset.metadata.periods[1].start_timestamp == timedelta(
            seconds=4000
        )
        assert dataset.metadata.periods[1].end_timestamp == timedelta(
            seconds=4000 + 2996.68
        )
        assert len(dataset.metadata.officials) == 4

    def test_enriched_metadata(self, dataset: TrackingDataset):
        date = dataset.metadata.date
        if date:
            assert isinstance(date, datetime)
            assert date == datetime(
                2020, 6, 5, 18, 30, 0, 210000, tzinfo=timezone.utc
            )

        game_week = dataset.metadata.game_week
        if game_week:
            assert isinstance(game_week, str)
            assert game_week == "30"

        game_id = dataset.metadata.game_id
        if game_id:
            assert isinstance(game_id, str)
            assert game_id == "DFL-MAT-003BN1"

        home_coach = dataset.metadata.teams[0].coach
        if home_coach:
            assert isinstance(home_coach, str)
            assert home_coach == "C. Streich"

        away_coach = dataset.metadata.teams[1].coach
        if away_coach:
            assert isinstance(away_coach, str)
            assert away_coach == "M. Rose"

    def test_load_frames(self, dataset: TrackingDataset):
        home_team, away_team = dataset.metadata.teams

        # It load all frames
        assert len(dataset) == 202

        # Check frame ids
        frame_p1_kick_off = dataset.get_record_by_id(10000)
        assert frame_p1_kick_off is not None
        frame_p2_kick_off = dataset.get_record_by_id(100000)
        assert frame_p2_kick_off is not None

        # Timestamp should be 0.0 for both kick-offs
        assert frame_p1_kick_off.timestamp == timedelta(seconds=0)
        assert frame_p2_kick_off.timestamp == timedelta(seconds=0)

        # Check ball properties
        assert frame_p1_kick_off.ball_state == BallState.DEAD
        assert frame_p1_kick_off.ball_owning_team == away_team
        assert frame_p1_kick_off.ball_coordinates == Point3D(
            x=2.69, y=0.26, z=0.06
        )
        assert dataset.frames[1].ball_speed == 65.59
        assert dataset.frames[1].ball_owning_team == home_team
        assert dataset.frames[1].ball_state == BallState.ALIVE

        # Check player coordinates
        player_lilian = away_team.get_player_by_id("DFL-OBJ-002G3I")
        player_data_p1_kick_off = frame_p1_kick_off.players_data[player_lilian]
        assert player_data_p1_kick_off.coordinates == Point(x=0.35, y=-25.26)
        player_data_p2_kick_off = frame_p2_kick_off.players_data[player_lilian]
        assert player_data_p2_kick_off.coordinates == Point(x=-3.91, y=14.1)

        # We don't load distance right now as it doesn't
        # work together with `sample_rate`: "The distance covered from the previous frame in cm"
        assert player_data_p1_kick_off.distance is None

        # Appears first in 27th frame
        player_bensebaini = away_team.get_player_by_id("DFL-OBJ-002G5S")
        assert player_bensebaini not in dataset.frames[0].players_data
        assert player_bensebaini in dataset.frames[26].players_data

        # Contains all 3 players
        assert len(dataset.frames[35].players_data) == 3

    def test_load_only_alive_frames(self, raw_data: Path, meta_data: Path):
        dataset = sportec.load_tracking(
            raw_data=raw_data,
            meta_data=meta_data,
            coordinates="sportec",
            only_alive=True,
        )
        assert len(dataset) == 199
        assert len(dataset.records[2].players_data.keys()) == 1

    def test_limit_sample(self, raw_data: Path, meta_data: Path):
        dataset = sportec.load_tracking(
            raw_data=raw_data,
            meta_data=meta_data,
            coordinates="sportec",
            only_alive=True,
            limit=100,
        )
        assert len(dataset.records) == 100

        dataset = sportec.load_tracking(
            raw_data=raw_data,
            meta_data=meta_data,
            coordinates="sportec",
            only_alive=True,
            limit=100,
            sample_rate=(1 / 2),
        )
        assert len(dataset.records) == 100

    def test_referees(self, raw_data_referee: Path, meta_data: Path):
        dataset = sportec.load_tracking(
            raw_data=raw_data_referee,
            meta_data=meta_data,
            coordinates="sportec",
            only_alive=True,
        )
        assert len(dataset.metadata.officials) == 4

        assert (
            Official(
                official_id="42",
                name="Pierluigi Collina",
                role=OfficialType.MainReferee,
            ).role.value
            == "Main Referee"
        )

        assert (
            Official(
                official_id="42",
                name="Pierluigi Collina",
                role=OfficialType.MainReferee,
            ).full_name
            == "Pierluigi Collina"
        )
        assert (
            Official(
                official_id="42",
                first_name="Pierluigi",
                last_name="Collina",
                role=OfficialType.MainReferee,
            ).full_name
            == "Pierluigi Collina"
        )
        assert (
            Official(
                official_id="42",
                last_name="Collina",
                role=OfficialType.MainReferee,
            ).full_name
            == "Collina"
        )
        assert (
            Official(official_id="42", role=OfficialType.MainReferee).full_name
            == "main_referee_42"
        )
        assert Official(official_id="42").full_name == "official_42"<|MERGE_RESOLUTION|>--- conflicted
+++ resolved
@@ -22,13 +22,8 @@
     ShotResult,
     TrackingDataset,
 )
-
-<<<<<<< HEAD
-from kloppy import sportec
 from kloppy.domain.models.event import EventType
 
-=======
->>>>>>> 8b50377d
 
 class TestSportecEventData:
     """"""
@@ -42,7 +37,6 @@
         return base_dir / "files/sportec_meta.xml"
 
     @pytest.fixture
-<<<<<<< HEAD
     def event_data_new(self, base_dir) -> str:
         return base_dir / "files/sportec_events_J03WPY.xml"
 
@@ -50,18 +44,10 @@
     def meta_data_new(self, base_dir) -> str:
         return base_dir / "files/sportec_meta_J03WPY.xml"
 
-    def test_correct_event_data_deserialization(
-        self, event_data: Path, meta_data: Path
-    ):
-        dataset = sportec.load_event(
-            event_data=event_data,
-            meta_data=meta_data,
-            coordinates="sportec",
-=======
+    @pytest.fixture
     def dataset(self, event_data: Path, meta_data: Path):
         return sportec.load_event(
             event_data=event_data, meta_data=meta_data, coordinates="sportec"
->>>>>>> 8b50377d
         )
 
     def test_correct_event_data_deserialization(self, dataset: EventDataset):
