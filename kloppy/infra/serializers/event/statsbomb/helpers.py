--- conflicted
+++ resolved
@@ -11,12 +11,7 @@
     Point,
     Point3D,
     PositionType,
-<<<<<<< HEAD
-    ActionValue,
-=======
-    Provider,
     Team,
->>>>>>> 9cee426c
 )
 from kloppy.domain.services.frame_factory import create_frame
 from kloppy.exceptions import DeserializationError
