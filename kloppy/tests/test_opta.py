import math
from datetime import datetime, timezone

import pytest

from kloppy.domain import (
    AttackingDirection,
    BallState,
    BodyPart,
    BodyPartQualifier,
    BodyPartQualifier,
    CardQualifier,
    CardType,
    CounterAttackQualifier,
    DatasetFlag,
    DatasetType,
    Dimension,
    DuelQualifier,
    DuelType,
    EventDataset,
    EventType,
    FormationType,
    GoalkeeperActionType,
    GoalkeeperQualifier,
    Orientation,
    PassQualifier,
    PassType,
    PitchDimensions,
    Point,
    Point,
    Point3D,
    Position,
    Provider,
    Score,
    SetPieceQualifier,
    SetPieceType,
    ShotResult,
    build_coordinate_system,
)
from kloppy import opta
from kloppy.infra.serializers.event.opta.deserializer import (
    _get_end_coordinates,
    _parse_f24_datetime,
)


@pytest.fixture(scope="module")
def dataset(base_dir) -> EventDataset:
    """Load Opta data for FC København - FC Nordsjælland"""
    dataset = opta.load(
        f7_data=base_dir / "files" / "opta_f7.xml",
        f24_data=base_dir / "files" / "opta_f24.xml",
        coordinates="opta",
    )
    assert dataset.dataset_type == DatasetType.EVENT
    return dataset


def test_parse_f24_datetime():
    """Test if the F24 datetime is correctly parsed"""
    # timestamps have millisecond precision
    assert (
        _parse_f24_datetime("2018-09-23T15:02:13.608")
        == datetime(
            2018, 9, 23, 15, 2, 13, 608000, tzinfo=timezone.utc
        ).timestamp()
    )
    # milliseconds are not left-padded
    assert (
        _parse_f24_datetime("2018-09-23T15:02:14.39")
        == datetime(
            2018, 9, 23, 15, 2, 14, 39000, tzinfo=timezone.utc
        ).timestamp()
    )


class TestOptaMetadata:
    """Tests related to deserializing metadata (i.e., the F7 feed)"""

    def test_provider(self, dataset):
        """It should set the Opta provider"""
        assert dataset.metadata.provider == Provider.OPTA
<<<<<<< HEAD
        assert dataset.dataset_type == DatasetType.EVENT
        assert len(dataset.events) == 34
        assert len(dataset.metadata.periods) == 5
        assert (
            dataset.events[10].ball_owning_team == dataset.metadata.teams[1]
        )  # 1594254267
        assert (
            dataset.events[15].ball_owning_team == dataset.metadata.teams[0]
        )  # 2087733359
=======

    def test_orientation(self, dataset):
        """It should set the action-executing-team orientation"""
>>>>>>> bb2dbad4
        assert (
            dataset.metadata.orientation == Orientation.ACTION_EXECUTING_TEAM
        )

    def test_framerate(self, dataset):
        """It should set the frame rate to None"""
        assert dataset.metadata.frame_rate is None

    def test_teams(self, dataset):
        """It should create the teams and player objects"""
        # There should be two teams with the correct names and starting formations
        assert dataset.metadata.teams[0].name == "FC København"
        assert dataset.metadata.teams[0].starting_formation == FormationType(
            "4-4-2"
        )
        assert dataset.metadata.teams[1].name == "FC Nordsjælland"
        assert dataset.metadata.teams[1].starting_formation == FormationType(
            "4-3-3"
        )
        # The teams should have the correct players
        player = dataset.metadata.teams[0].get_player_by_id("111319")
        assert player.player_id == "111319"
        assert player.jersey_no == 21
        assert str(player) == "Jesse Joronen"

    def test_player_position(self, dataset):
        """It should set the correct player position from the events"""
        # Starting players have a position
        player = dataset.metadata.teams[0].get_player_by_id("111319")
        assert player.position == Position(
            position_id="1", name="Goalkeeper", coordinates=None
        )
        assert player.starting

        # Substituted players have a "Substitute" position
        sub_player = dataset.metadata.teams[0].get_player_by_id("88022")
        assert sub_player.position == Position(
            position_id="0", name="Substitute", coordinates=None
        )
        assert not sub_player.starting

    def test_periods(self, dataset):
        """It should create the periods"""
        assert len(dataset.metadata.periods) == 5
        assert dataset.metadata.periods[0].id == 1
        period_starts = [
            _parse_f24_datetime("2018-09-23T15:02:13.608"),
            _parse_f24_datetime("2018-09-23T16:05:28.873"),
            _parse_f24_datetime("2018-09-23T17:50:01.810"),
            _parse_f24_datetime("2018-09-23T18:35:01.810"),
            _parse_f24_datetime("2018-09-23T19:05:01.810"),
        ]
        period_ends = [
            _parse_f24_datetime("2018-09-23T15:48:21.222"),
            _parse_f24_datetime("2018-09-23T16:55:37.788"),
            _parse_f24_datetime("2018-09-23T18:20:01.810"),
            _parse_f24_datetime("2018-09-23T18:50:01.810"),
            _parse_f24_datetime("2018-09-23T19:25:01.810"),
        ]
        for i, period in enumerate(dataset.metadata.periods):
            assert period.id == i + 1
            assert period.start_timestamp == period_starts[i]
            assert period.end_timestamp == period_ends[i]
            assert period.attacking_direction == AttackingDirection.NOT_SET

    def test_pitch_dimensions(self, dataset):
        """It should set the correct pitch dimensions"""
        assert dataset.metadata.pitch_dimensions == PitchDimensions(
            x_dim=Dimension(0, 100), y_dim=Dimension(0, 100)
        )

    def test_coordinate_system(self, dataset):
        """It should set the correct coordinate system"""
        assert dataset.metadata.coordinate_system == build_coordinate_system(
            Provider.OPTA, width=100, length=100
        )

    def test_score(self, dataset):
        """It should set the correct score"""
        assert dataset.metadata.score == Score(home=2, away=1)

    def test_flags(self, dataset):
        """It should set the correct flags"""
        assert (
<<<<<<< HEAD
            dataset.events[5].qualifiers[0].value == PassType.CHIPPED_PASS
        )  # 1444075194
        assert dataset.events[17].get_qualifier_values(PassQualifier) == [
            PassType.SHOT_ASSIST,
            PassType.ASSIST,
        ]  # 1666666666
        assert (
            dataset.events[20].qualifiers[0].value == CardType.RED
        )  # 2318695229
        assert (
            dataset.events[22].event_type == EventType.CLEARANCE
        )  # 2498907287
=======
            dataset.metadata.flags
            == DatasetFlag.BALL_OWNING_TEAM | DatasetFlag.BALL_STATE
        )
>>>>>>> bb2dbad4


<<<<<<< HEAD
        # Check timestamp from qualifier in case of goal
        assert dataset.events[18].timestamp == 139.65200018882751  # 2318695229
        # assert dataset.events[17].coordinates_y == 12

        # Check Own goal
        assert dataset.events[19].result.value == "OWN_GOAL"  # 2318697001
        # Check OFFSIDE pass has end_coordinates
        assert dataset.events[21].receiver_coordinates.x == 89.3  # 2360555167

        # Check goalkeeper qualifiers
        assert (
            dataset.events[24].get_qualifier_value(GoalkeeperQualifier)
            == GoalkeeperActionType.SAVE
=======
class TestOptaEvent:
    """Generic tests related to deserializing events (i.e., the F24 feed)"""

    def test_generic_attributes(self, dataset: EventDataset):
        """Test generic event attributes"""
        event = dataset.get_event_by_id("1510681159")
        assert event.event_id == "1510681159"
        assert event.team.name == "FC København"
        assert event.ball_owning_team.name == "FC København"
        assert event.player.full_name == "Dame N'Doye"
        assert event.coordinates == Point(50.1, 49.4)
        assert event.raw_event.attrib["id"] == "1510681159"
        assert event.related_event_ids == []
        assert event.period.id == 1
        assert event.timestamp == (
            _parse_f24_datetime("2018-09-23T15:02:14.39")  # event timestamp
            - _parse_f24_datetime("2018-09-23T15:02:13.608")  # period start
        )
        assert event.ball_state == BallState.ALIVE

    def test_correct_normalized_deserialization(self, base_dir):
        """Test if the normalized deserialization is correct"""
        dataset = opta.load(
            f7_data=base_dir / "files" / "opta_f7.xml",
            f24_data=base_dir / "files" / "opta_f24.xml",
>>>>>>> bb2dbad4
        )
        event = dataset.get_event_by_id("1510681159")
        assert event.coordinates == Point(0.501, 0.506)

    def test_ball_owning_team(self, dataset: EventDataset):
        """Test if the ball owning team is correctly set"""
        assert (
<<<<<<< HEAD
            dataset.events[25].get_qualifier_value(GoalkeeperQualifier)
            == GoalkeeperActionType.CLAIM
        )
        assert (
            dataset.events[26].get_qualifier_value(GoalkeeperQualifier)
            == GoalkeeperActionType.PUNCH
=======
            dataset.get_event_by_id("1594254267").ball_owning_team
            == dataset.metadata.teams[1]
        )
        assert (
            dataset.get_event_by_id("2087733359").ball_owning_team
            == dataset.metadata.teams[0]
>>>>>>> bb2dbad4
        )

    def test_setpiece_qualifiers(self, dataset: EventDataset):
        """Test if the qualifiers are correctly deserialized"""
        kick_off = dataset.get_event_by_id("1510681159")
        assert (
<<<<<<< HEAD
            dataset.events[27].get_qualifier_value(GoalkeeperQualifier)
            == GoalkeeperActionType.PICK_UP
=======
            kick_off.get_qualifier_value(SetPieceQualifier)
            == SetPieceType.KICK_OFF
>>>>>>> bb2dbad4
        )

    def test_body_part_qualifiers(self, dataset: EventDataset):
        """Test if the body part qualifiers are correctly deserialized"""
        header = dataset.get_event_by_id("1101592119")
        assert BodyPart.HEAD in header.get_qualifier_values(BodyPartQualifier)

    def test_card_qualifiers(self, dataset: EventDataset):
        """Test if the card qualifiers are correctly deserialized"""
        red_card = dataset.get_event_by_id("2318454729")
        assert red_card.get_qualifier_value(CardQualifier) == CardType.RED

    def test_counter_attack_qualifiers(self, dataset: EventDataset):
        """Test if the counter attack qualifiers are correctly deserialized"""
        counter_attack = dataset.get_event_by_id("2318695229")
        assert (
<<<<<<< HEAD
            dataset.events[28].get_qualifier_value(GoalkeeperQualifier)
            == GoalkeeperActionType.SMOTHER
        )
        assert (
            dataset.events[29].event_type == EventType.INTERCEPTION
        )  # 2609934569
        assert (
            dataset.events[30].event_type == EventType.MISCONTROL
        )  # 250913217

        # Check counterattack
        assert (
            CounterAttackQualifier(value=True) in dataset.events[18].qualifiers
        )  # 2318695229
=======
            counter_attack.get_qualifier_value(CounterAttackQualifier) is True
        )

>>>>>>> bb2dbad4

class TestOptaPassEvent:
    """Tests related to deserialzing pass events"""

    def test_deserialize_all(self, dataset: EventDataset):
        """It should deserialize all clearance events"""
        events = dataset.find_all("pass")
        assert len(events) == 14

    def test_receiver_coordinates(self, dataset: EventDataset):
        """Test if the receiver coordinates are correctly deserialized"""
        # Check receiver coordinates for incomplete passes
        incomplete_pass = dataset.get_event_by_id("1101592119")
        assert incomplete_pass.receiver_coordinates.x == 45.5
        assert incomplete_pass.receiver_coordinates.y == 68.2

    def test_end_coordinates(self, dataset: EventDataset):
        """Test if the end coordinates are correctly deserialized"""
        pass_event = dataset.get_event_by_id("2360555167")
        assert pass_event.receiver_coordinates.x == 89.3

    def test_pass_qualifiers(self, dataset: EventDataset):
        """Test if the pass type qualfiers are correctly deserialized"""
        through_ball = dataset.get_event_by_id("1101592119")
        assert PassType.THROUGH_BALL in through_ball.get_qualifier_values(
            PassQualifier
        )
        chipped_pass = dataset.get_event_by_id("1444075194")
        assert PassType.CHIPPED_PASS in chipped_pass.get_qualifier_values(
            PassQualifier
        )


class TestOptaClearanceEvent:
    """Tests related to deserialzing clearance events"""

    def test_deserialize_all(self, dataset: EventDataset):
        """It should deserialize all clearance events"""
        events = dataset.find_all("clearance")
        assert len(events) == 2

    def test_correct_deserialization(self, dataset: EventDataset):
        """Test if the clearance event is correctly deserialized"""
        clearance = dataset.get_event_by_id("2498907287")
        assert clearance.event_type == EventType.CLEARANCE


class TestOptaShotEvent:
    """Tests related to deserialzing shot events"""

    def test_deserialize_all(self, dataset: EventDataset):
        """It should deserialize all shot events"""
        events = dataset.find_all("shot")
        assert len(events) == 3

    def test_correct_deserialization(self, dataset: EventDataset):
        """Test if the shot event is correctly deserialized"""
        shot = dataset.get_event_by_id("2318695229")
        # A shot event should have a result
        assert shot.result == ShotResult.GOAL
        # A shot event should have end coordinates
        assert shot.result_coordinates == Point3D(100.0, 47.8, 2.5)
        # A shot event should have a body part
        assert (
            shot.get_qualifier_value(BodyPartQualifier) == BodyPart.LEFT_FOOT
        )

    def test_timestamp_goal(self, dataset: EventDataset):
        """Check timestamp from qualifier in case of goal"""
        goal = dataset.get_event_by_id("2318695229")
        assert goal.timestamp == (
            _parse_f24_datetime("2018-09-23T16:07:48.525")  # event timestamp
            - _parse_f24_datetime("2018-09-23T16:05:28.873")  # period start
        )

    def test_shot_end_coordinates(self):
        """Shots should receive the correct end coordinates."""
        # When no end coordinates are available, we return None
        assert _get_end_coordinates({}) is None

        # When a shot was not blocked, the goalmouth coordinates should be used.
        # The y- and z-coordinate are specified by qualifiers; the
        # x-coordinate is 100.0 (i.e., the goal line)
        shot_on_target_qualifiers = {
            102: "52.1",  # goal mouth y-coordinate
            103: "18.4",  # goal mouth z-coordinate
        }
        assert _get_end_coordinates(shot_on_target_qualifiers) == Point3D(
            x=100.0, y=52.1, z=18.4
        )

        # When the z-coordinate is missing, we return 2D coordinates
        incomplete_shot_qualifiers = {
            102: "52.1",  # goal mouth y-coordinate
        }
        assert _get_end_coordinates(incomplete_shot_qualifiers) == Point(
            x=100, y=52.1
        )

        # When the y-coordinate is missing, we return None
        incomplete_shot_qualifiers = {
            103: "18.4",  # goal mouth z-coordinate
        }
        assert _get_end_coordinates(incomplete_shot_qualifiers) is None

        # When a shot is blocked, the end coordinates should correspond to the
        # location where the shot was blocked.
        blocked_shot_qualifiers = {
            146: "99.1",  # blocked x-coordiante
            147: "52.5",  # blocked y-coordinate
        }
        assert _get_end_coordinates(blocked_shot_qualifiers) == Point(
            x=99.1, y=52.5
        )

        # When a shot was blocked and goal mouth locations are provided too,
        # the z-coordinate of the goal mouth coordinates should be inversely
        # projected on the location where the shot was blocked
        blocked_shot_on_target_qualifiers = {
            **shot_on_target_qualifiers,
            **blocked_shot_qualifiers,
        }
        start_coordinates = Point(x=92.6, y=57.9)
        # This requires some trigonometry. We can define two
        # right-angle triangles:
        #   - a large triangle between the start coordinates and goal mouth
        #     coordinates.
        #   - an enclosed smaller triangle between the start coordinates and
        #     the location where the shot was blocked.
        # We need to compute the length of the opposite side of the small
        # triangle. Therefore, we compute:
        #   - the length of the adjacent side of the large triangle
        adj_large = math.sqrt(
            (100 - start_coordinates.x) ** 2
            + (52.1 - start_coordinates.y) ** 2
        )
        #   - the length of the adjacent side of the small triangle
        adj_small = math.sqrt(
            (99.1 - start_coordinates.x) ** 2
            + (52.5 - start_coordinates.y) ** 2
        )
        #   - the angle of the large triangle (== the angle of the small triangle)
        alpha_large = math.atan2(18.4, adj_large)
        #  - the opposite side of the small triangle
        opp_small = math.tan(alpha_large) * adj_small
        assert _get_end_coordinates(
            blocked_shot_on_target_qualifiers, start_coordinates
        ) == Point3D(x=99.1, y=52.5, z=opp_small)

    def test_own_goal(self, dataset: EventDataset):
        """Test if own goals are correctly deserialized"""
        own_goal = dataset.get_event_by_id("2318697001")
        assert own_goal.result == ShotResult.OWN_GOAL
        # Use the inverse coordinates of the goal location
        assert own_goal.result_coordinates == Point3D(0.0, 100 - 45.6, 1.9)


class TestOptaDuelEvent:
    """Tests related to deserialzing duel events"""

    def test_deserialize_all(self, dataset: EventDataset):
        """It should deserialize all duel events"""
        events = dataset.find_all("duel")
        assert len(events) == 3

    def test_qualifiers(self, dataset: EventDataset):
        """Test if the qualifiers are correctly deserialized"""
        aerial_duel = dataset.get_event_by_id("1274474573")
        assert DuelType.AERIAL in aerial_duel.get_qualifier_values(
            DuelQualifier
        )
        ground_duel = dataset.get_event_by_id("2140914735")
        assert DuelType.GROUND in ground_duel.get_qualifier_values(
            DuelQualifier
        )


class TestOptaGoalkeeperEvent:
    """Tests related to deserialzing goalkeeper events"""

    def test_deserialize_all(self, dataset: EventDataset):
        """It should deserialize all goalkeeper events"""
        events = dataset.find_all("goalkeeper")
        assert len(events) == 5

    def test_qualifiers(self, dataset: EventDataset):
        """Test if the qualifiers are correctly deserialized"""
        save = dataset.get_event_by_id("2451170467")
        assert (
            save.get_qualifier_value(GoalkeeperQualifier)
            == GoalkeeperActionType.SAVE
        )
        claim = dataset.get_event_by_id("2453149143")
        assert (
            claim.get_qualifier_value(GoalkeeperQualifier)
            == GoalkeeperActionType.CLAIM
        )
        punch = dataset.get_event_by_id("2451094707")
        assert (
            punch.get_qualifier_value(GoalkeeperQualifier)
            == GoalkeeperActionType.PUNCH
        )
        keeper_pick_up = dataset.get_event_by_id("2451098837")
        assert (
            keeper_pick_up.get_qualifier_value(GoalkeeperQualifier)
            == GoalkeeperActionType.PICK_UP
        )
        smother = dataset.get_event_by_id("2438594253")
        assert (
            smother.get_qualifier_value(GoalkeeperQualifier)
            == GoalkeeperActionType.SMOTHER
        )


class TestOptaInterceptionEvent:
    """Tests related to deserialzing interception events"""

    def test_correct_deserialization(self, dataset: EventDataset):
        """Test if the interception event is correctly deserialized"""
        event = dataset.get_event_by_id("2609934569")
        assert event.event_type == EventType.INTERCEPTION


class TestOptaMiscontrolEvent:
    """Tests related to deserialzing miscontrol events"""

    def test_correct_deserialization(self, dataset: EventDataset):
        """Test if the miscontrol event is correctly deserialized"""
        event = dataset.get_event_by_id("2509132175")
        assert event.event_type == EventType.MISCONTROL<|MERGE_RESOLUTION|>--- conflicted
+++ resolved
@@ -80,21 +80,9 @@
     def test_provider(self, dataset):
         """It should set the Opta provider"""
         assert dataset.metadata.provider == Provider.OPTA
-<<<<<<< HEAD
-        assert dataset.dataset_type == DatasetType.EVENT
-        assert len(dataset.events) == 34
-        assert len(dataset.metadata.periods) == 5
-        assert (
-            dataset.events[10].ball_owning_team == dataset.metadata.teams[1]
-        )  # 1594254267
-        assert (
-            dataset.events[15].ball_owning_team == dataset.metadata.teams[0]
-        )  # 2087733359
-=======
 
     def test_orientation(self, dataset):
         """It should set the action-executing-team orientation"""
->>>>>>> bb2dbad4
         assert (
             dataset.metadata.orientation == Orientation.ACTION_EXECUTING_TEAM
         )
@@ -179,41 +167,11 @@
     def test_flags(self, dataset):
         """It should set the correct flags"""
         assert (
-<<<<<<< HEAD
-            dataset.events[5].qualifiers[0].value == PassType.CHIPPED_PASS
-        )  # 1444075194
-        assert dataset.events[17].get_qualifier_values(PassQualifier) == [
-            PassType.SHOT_ASSIST,
-            PassType.ASSIST,
-        ]  # 1666666666
-        assert (
-            dataset.events[20].qualifiers[0].value == CardType.RED
-        )  # 2318695229
-        assert (
-            dataset.events[22].event_type == EventType.CLEARANCE
-        )  # 2498907287
-=======
             dataset.metadata.flags
             == DatasetFlag.BALL_OWNING_TEAM | DatasetFlag.BALL_STATE
         )
->>>>>>> bb2dbad4
-
-
-<<<<<<< HEAD
-        # Check timestamp from qualifier in case of goal
-        assert dataset.events[18].timestamp == 139.65200018882751  # 2318695229
-        # assert dataset.events[17].coordinates_y == 12
-
-        # Check Own goal
-        assert dataset.events[19].result.value == "OWN_GOAL"  # 2318697001
-        # Check OFFSIDE pass has end_coordinates
-        assert dataset.events[21].receiver_coordinates.x == 89.3  # 2360555167
-
-        # Check goalkeeper qualifiers
-        assert (
-            dataset.events[24].get_qualifier_value(GoalkeeperQualifier)
-            == GoalkeeperActionType.SAVE
-=======
+
+
 class TestOptaEvent:
     """Generic tests related to deserializing events (i.e., the F24 feed)"""
 
@@ -239,7 +197,6 @@
         dataset = opta.load(
             f7_data=base_dir / "files" / "opta_f7.xml",
             f24_data=base_dir / "files" / "opta_f24.xml",
->>>>>>> bb2dbad4
         )
         event = dataset.get_event_by_id("1510681159")
         assert event.coordinates == Point(0.501, 0.506)
@@ -247,34 +204,20 @@
     def test_ball_owning_team(self, dataset: EventDataset):
         """Test if the ball owning team is correctly set"""
         assert (
-<<<<<<< HEAD
-            dataset.events[25].get_qualifier_value(GoalkeeperQualifier)
-            == GoalkeeperActionType.CLAIM
-        )
-        assert (
-            dataset.events[26].get_qualifier_value(GoalkeeperQualifier)
-            == GoalkeeperActionType.PUNCH
-=======
             dataset.get_event_by_id("1594254267").ball_owning_team
             == dataset.metadata.teams[1]
         )
         assert (
             dataset.get_event_by_id("2087733359").ball_owning_team
             == dataset.metadata.teams[0]
->>>>>>> bb2dbad4
         )
 
     def test_setpiece_qualifiers(self, dataset: EventDataset):
         """Test if the qualifiers are correctly deserialized"""
         kick_off = dataset.get_event_by_id("1510681159")
         assert (
-<<<<<<< HEAD
-            dataset.events[27].get_qualifier_value(GoalkeeperQualifier)
-            == GoalkeeperActionType.PICK_UP
-=======
             kick_off.get_qualifier_value(SetPieceQualifier)
             == SetPieceType.KICK_OFF
->>>>>>> bb2dbad4
         )
 
     def test_body_part_qualifiers(self, dataset: EventDataset):
@@ -291,26 +234,9 @@
         """Test if the counter attack qualifiers are correctly deserialized"""
         counter_attack = dataset.get_event_by_id("2318695229")
         assert (
-<<<<<<< HEAD
-            dataset.events[28].get_qualifier_value(GoalkeeperQualifier)
-            == GoalkeeperActionType.SMOTHER
-        )
-        assert (
-            dataset.events[29].event_type == EventType.INTERCEPTION
-        )  # 2609934569
-        assert (
-            dataset.events[30].event_type == EventType.MISCONTROL
-        )  # 250913217
-
-        # Check counterattack
-        assert (
-            CounterAttackQualifier(value=True) in dataset.events[18].qualifiers
-        )  # 2318695229
-=======
             counter_attack.get_qualifier_value(CounterAttackQualifier) is True
         )
 
->>>>>>> bb2dbad4
 
 class TestOptaPassEvent:
     """Tests related to deserialzing pass events"""
