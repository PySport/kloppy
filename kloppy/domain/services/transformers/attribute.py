import math
<<<<<<< HEAD
import sys
from abc import ABC, abstractmethod
from typing import Any, Dict, List, Optional, Set, Type, Union

from kloppy.domain import BodyPartQualifier, Code, Event, Frame, Orientation
=======
from typing import Dict, Any, Set, Type, Union, List, Optional

from kloppy.domain import (
    Event,
    BodyPartQualifier,
    Orientation,
    Frame,
    Code,
    Point,
)
>>>>>>> 18f4eecb
from kloppy.domain.models.event import (
    CardEvent,
    CarryEvent,
    EnumQualifier,
    EventType,
    PassEvent,
    ShotEvent,
)
from kloppy.exceptions import (
    KloppyParameterError,
    OrientationError,
    UnknownEncoderError,
)
from kloppy.utils import camelcase_to_snakecase

py_version = sys.version_info
if py_version >= (3, 8):
    from typing import get_args


def _get_generic_type_arg(cls):
    t = cls.__orig_bases__[0]
    if py_version >= (3, 8):
        return get_args(t)[0]
    else:
        return t.__args__[0]


class OneHotEncoder:
    def __init__(self, name: str, options: List[str]):
        self.options = options
        self.name = name

    def encode(self, value: Union[Set, str]) -> Dict[str, bool]:
        if isinstance(value, str):
            value = [value]

        return {
            f"is_{self.name}_{option_.lower()}": option_ in value
            for option_ in self.options
        }


class EventAttributeTransformer(ABC):
    @abstractmethod
    def __call__(self, event: Event) -> Dict[str, Any]:
        pass


class AngleToGoalTransformer(EventAttributeTransformer):
    def __call__(self, event: Event) -> Dict[str, Any]:
        metadata = event.dataset.metadata
        if metadata.orientation != Orientation.ACTION_EXECUTING_TEAM:
            raise OrientationError(
                "Can only calculate Angle when dataset orientation is ACTION_EXECUTING_TEAM"
            )

        if not event.coordinates:
            return {"angle_to_goal": None}
        delta_x = metadata.pitch_dimensions.distance_between(
            Point(event.coordinates.x, 0),
            Point(metadata.pitch_dimensions.x_dim.max, 0),
        )
        delta_y = metadata.pitch_dimensions.distance_between(
            Point(0, event.coordinates.y),
            Point(
                0,
                (
                    metadata.pitch_dimensions.y_dim.max
                    + metadata.pitch_dimensions.y_dim.min
                )
                / 2,
            ),
        )

        return {"angle_to_goal": math.atan2(delta_x, delta_y) / math.pi * 180}


class DistanceToGoalTransformer(EventAttributeTransformer):
    def __call__(self, event: Event) -> Dict[str, Any]:
        metadata = event.dataset.metadata
        if not event.coordinates:
            return {"distance_to_goal": None}

        event_x = event.coordinates.x
        event_y = event.coordinates.y
        goal_x = metadata.pitch_dimensions.x_dim.max
        goal_y = (
            metadata.pitch_dimensions.y_dim.max
            + metadata.pitch_dimensions.y_dim.min
        ) / 2

        return {
            "distance_to_goal": math.sqrt(
                (goal_x - event_x) ** 2 + (goal_y - event_y) ** 2
            )
        }


class DistanceToOwnGoalTransformer(EventAttributeTransformer):
    def __call__(self, event: Event) -> Dict[str, Any]:
        metadata = event.dataset.metadata

        if not event.coordinates:
            return {"distance_to_own_goal": None}

        event_x = event.coordinates.x
        event_y = event.coordinates.y
        goal_x = metadata.pitch_dimensions.x_dim.min
        goal_y = (
            metadata.pitch_dimensions.y_dim.max
            + metadata.pitch_dimensions.y_dim.min
        ) / 2

        return {
            "distance_to_own_goal": math.sqrt(
                (goal_x - event_x) ** 2 + (goal_y - event_y) ** 2
            )
        }


def create_transformer_from_qualifier(
    qualifier_type: Type[EnumQualifier],
) -> Type[EventAttributeTransformer]:
    enum_ = _get_generic_type_arg(qualifier_type)
    name = camelcase_to_snakecase(enum_.__name__)
    options = [e.value for e in enum_]

    class _Transformer(EventAttributeTransformer):
        def __init__(self, encoding: str = "one-hot"):
            if encoding == "one-hot":
                self.encoder = OneHotEncoder(name, options)
            else:
                raise UnknownEncoderError(f"Don't know {encoding} encoding")

        def __call__(self, event: Event) -> Dict[str, Any]:
            values = {
                qualifier.value.value
                for qualifier in event.qualifiers
                if isinstance(qualifier, qualifier_type)
            }
            return self.encoder.encode(values)

    return _Transformer


class DefaultEventTransformer(EventAttributeTransformer):
    def __init__(
        self,
        *include: str,
        exclude: Optional[List[str]] = None,
    ):
        if include and exclude:
            raise KloppyParameterError(
                "Cannot specify both include as exclude"
            )

        self.exclude = exclude or []
        self.include = include or []

    def __call__(self, event: Event) -> Dict[str, Any]:
        row = dict(
            event_id=event.event_id,
            event_type=(
                event.event_type.value
                if event.event_type != EventType.GENERIC
                else f"GENERIC:{event.event_name}"
            ),
            period_id=event.period.id,
            timestamp=event.timestamp,
            end_timestamp=None,
            ball_state=event.ball_state.value if event.ball_state else None,
            ball_owning_team=(
                event.ball_owning_team.team_id
                if event.ball_owning_team
                else None
            ),
            team_id=event.team.team_id if event.team else None,
            player_id=event.player.player_id if event.player else None,
            coordinates_x=event.coordinates.x if event.coordinates else None,
            coordinates_y=event.coordinates.y if event.coordinates else None,
        )
        if isinstance(event, PassEvent):
            row.update(
                {
                    "end_timestamp": event.receive_timestamp,
                    "end_coordinates_x": (
                        event.receiver_coordinates.x
                        if event.receiver_coordinates
                        else None
                    ),
                    "end_coordinates_y": (
                        event.receiver_coordinates.y
                        if event.receiver_coordinates
                        else None
                    ),
                    "receiver_player_id": (
                        event.receiver_player.player_id
                        if event.receiver_player
                        else None
                    ),
                }
            )
        elif isinstance(event, CarryEvent):
            row.update(
                {
                    "end_timestamp": event.end_timestamp,
                    "end_coordinates_x": (
                        event.end_coordinates.x
                        if event.end_coordinates
                        else None
                    ),
                    "end_coordinates_y": (
                        event.end_coordinates.y
                        if event.end_coordinates
                        else None
                    ),
                }
            )
        elif isinstance(event, ShotEvent):
            row.update(
                {
                    "end_coordinates_x": (
                        event.result_coordinates.x
                        if event.result_coordinates
                        else None
                    ),
                    "end_coordinates_y": (
                        event.result_coordinates.y
                        if event.result_coordinates
                        else None
                    ),
                }
            )
        elif isinstance(event, CardEvent):
            row.update(
                {
                    "card_type": (
                        event.card_type.value if event.card_type else None
                    )
                }
            )

        if hasattr(event, "qualifiers") and event.qualifiers:
            for qualifier in event.qualifiers:
                row.update(qualifier.to_dict())

        if hasattr(event, "result"):
            row.update(
                {
                    "result": event.result.value if event.result else None,
                    "success": event.result.is_success
                    if event.result
                    else None,
                }
            )

        if self.include:
            return {k: row[k] for k in self.include}
        elif self.exclude:
            return {k: v for k, v in row.items() if k not in self.exclude}
        else:
            return row


class DefaultFrameTransformer:
    def __init__(
        self,
        *include: str,
        exclude: Optional[List[str]] = None,
    ):
        if include and exclude:
            raise KloppyParameterError(
                "Cannot specify both include as exclude"
            )

        self.exclude = exclude or []
        self.include = include or []

    def __call__(self, frame: Frame) -> Dict[str, Any]:
        row = dict(
            period_id=frame.period.id if frame.period else None,
            timestamp=frame.timestamp,
            frame_id=frame.frame_id,
            ball_state=frame.ball_state.value if frame.ball_state else None,
            ball_owning_team_id=(
                frame.ball_owning_team.team_id
                if frame.ball_owning_team
                else None
            ),
            ball_x=(
                frame.ball_coordinates.x if frame.ball_coordinates else None
            ),
            ball_y=(
                frame.ball_coordinates.y if frame.ball_coordinates else None
            ),
            ball_z=(
                getattr(frame.ball_coordinates, "z", None)
                if frame.ball_coordinates
                else None
            ),
            ball_speed=frame.ball_speed,
        )
        for player, player_data in frame.players_data.items():
            row.update(
                {
                    f"{player.player_id}_x": (
                        player_data.coordinates.x
                        if player_data.coordinates
                        else None
                    ),
                    f"{player.player_id}_y": (
                        player_data.coordinates.y
                        if player_data.coordinates
                        else None
                    ),
                    f"{player.player_id}_d": player_data.distance,
                    f"{player.player_id}_s": player_data.speed,
                }
            )

            if player_data.other_data:
                for name, value in player_data.other_data.items():
                    row.update(
                        {
                            f"{player.player_id}_{name}": value,
                        }
                    )

        if frame.other_data:
            for name, value in frame.other_data.items():
                row.update(
                    {
                        name: value,
                    }
                )

        if self.include:
            return {k: row[k] for k in self.include}
        elif self.exclude:
            return {k: v for k, v in row.items() if k not in self.exclude}
        else:
            return row


class DefaultCodeTransformer:
    def __init__(
        self,
        *include: str,
        exclude: Optional[List[str]] = None,
    ):
        if include and exclude:
            raise KloppyParameterError(
                "Cannot specify both include as exclude"
            )

        self.exclude = exclude or []
        self.include = include or []

    def __call__(self, code: Code) -> Dict[str, Any]:
        row = dict(
            code_id=code.code_id,
            period_id=code.period.id if code.period else None,
            timestamp=code.timestamp,
            end_timestamp=code.end_timestamp,
            code=code.code,
        )
        row.update(code.labels)

        if self.include:
            return {k: row[k] for k in self.include}
        elif self.exclude:
            return {k: v for k, v in row.items() if k not in self.exclude}
        else:
            return row


BodyPartTransformer = create_transformer_from_qualifier(BodyPartQualifier)<|MERGE_RESOLUTION|>--- conflicted
+++ resolved
@@ -1,22 +1,16 @@
 import math
-<<<<<<< HEAD
 import sys
 from abc import ABC, abstractmethod
 from typing import Any, Dict, List, Optional, Set, Type, Union
 
-from kloppy.domain import BodyPartQualifier, Code, Event, Frame, Orientation
-=======
-from typing import Dict, Any, Set, Type, Union, List, Optional
-
 from kloppy.domain import (
+    BodyPartQualifier,
+    Code,
     Event,
-    BodyPartQualifier,
+    Frame,
     Orientation,
-    Frame,
-    Code,
     Point,
 )
->>>>>>> 18f4eecb
 from kloppy.domain.models.event import (
     CardEvent,
     CarryEvent,
@@ -105,8 +99,7 @@
         event_y = event.coordinates.y
         goal_x = metadata.pitch_dimensions.x_dim.max
         goal_y = (
-            metadata.pitch_dimensions.y_dim.max
-            + metadata.pitch_dimensions.y_dim.min
+            metadata.pitch_dimensions.y_dim.max + metadata.pitch_dimensions.y_dim.min
         ) / 2
 
         return {
@@ -127,8 +120,7 @@
         event_y = event.coordinates.y
         goal_x = metadata.pitch_dimensions.x_dim.min
         goal_y = (
-            metadata.pitch_dimensions.y_dim.max
-            + metadata.pitch_dimensions.y_dim.min
+            metadata.pitch_dimensions.y_dim.max + metadata.pitch_dimensions.y_dim.min
         ) / 2
 
         return {
@@ -170,9 +162,7 @@
         exclude: Optional[List[str]] = None,
     ):
         if include and exclude:
-            raise KloppyParameterError(
-                "Cannot specify both include as exclude"
-            )
+            raise KloppyParameterError("Cannot specify both include as exclude")
 
         self.exclude = exclude or []
         self.include = include or []
@@ -190,9 +180,7 @@
             end_timestamp=None,
             ball_state=event.ball_state.value if event.ball_state else None,
             ball_owning_team=(
-                event.ball_owning_team.team_id
-                if event.ball_owning_team
-                else None
+                event.ball_owning_team.team_id if event.ball_owning_team else None
             ),
             team_id=event.team.team_id if event.team else None,
             player_id=event.player.player_id if event.player else None,
@@ -225,14 +213,10 @@
                 {
                     "end_timestamp": event.end_timestamp,
                     "end_coordinates_x": (
-                        event.end_coordinates.x
-                        if event.end_coordinates
-                        else None
+                        event.end_coordinates.x if event.end_coordinates else None
                     ),
                     "end_coordinates_y": (
-                        event.end_coordinates.y
-                        if event.end_coordinates
-                        else None
+                        event.end_coordinates.y if event.end_coordinates else None
                     ),
                 }
             )
@@ -240,24 +224,16 @@
             row.update(
                 {
                     "end_coordinates_x": (
-                        event.result_coordinates.x
-                        if event.result_coordinates
-                        else None
+                        event.result_coordinates.x if event.result_coordinates else None
                     ),
                     "end_coordinates_y": (
-                        event.result_coordinates.y
-                        if event.result_coordinates
-                        else None
+                        event.result_coordinates.y if event.result_coordinates else None
                     ),
                 }
             )
         elif isinstance(event, CardEvent):
             row.update(
-                {
-                    "card_type": (
-                        event.card_type.value if event.card_type else None
-                    )
-                }
+                {"card_type": (event.card_type.value if event.card_type else None)}
             )
 
         if hasattr(event, "qualifiers") and event.qualifiers:
@@ -268,9 +244,7 @@
             row.update(
                 {
                     "result": event.result.value if event.result else None,
-                    "success": event.result.is_success
-                    if event.result
-                    else None,
+                    "success": event.result.is_success if event.result else None,
                 }
             )
 
@@ -289,9 +263,7 @@
         exclude: Optional[List[str]] = None,
     ):
         if include and exclude:
-            raise KloppyParameterError(
-                "Cannot specify both include as exclude"
-            )
+            raise KloppyParameterError("Cannot specify both include as exclude")
 
         self.exclude = exclude or []
         self.include = include or []
@@ -303,16 +275,10 @@
             frame_id=frame.frame_id,
             ball_state=frame.ball_state.value if frame.ball_state else None,
             ball_owning_team_id=(
-                frame.ball_owning_team.team_id
-                if frame.ball_owning_team
-                else None
-            ),
-            ball_x=(
-                frame.ball_coordinates.x if frame.ball_coordinates else None
-            ),
-            ball_y=(
-                frame.ball_coordinates.y if frame.ball_coordinates else None
-            ),
+                frame.ball_owning_team.team_id if frame.ball_owning_team else None
+            ),
+            ball_x=(frame.ball_coordinates.x if frame.ball_coordinates else None),
+            ball_y=(frame.ball_coordinates.y if frame.ball_coordinates else None),
             ball_z=(
                 getattr(frame.ball_coordinates, "z", None)
                 if frame.ball_coordinates
@@ -324,14 +290,10 @@
             row.update(
                 {
                     f"{player.player_id}_x": (
-                        player_data.coordinates.x
-                        if player_data.coordinates
-                        else None
+                        player_data.coordinates.x if player_data.coordinates else None
                     ),
                     f"{player.player_id}_y": (
-                        player_data.coordinates.y
-                        if player_data.coordinates
-                        else None
+                        player_data.coordinates.y if player_data.coordinates else None
                     ),
                     f"{player.player_id}_d": player_data.distance,
                     f"{player.player_id}_s": player_data.speed,
@@ -369,9 +331,7 @@
         exclude: Optional[List[str]] = None,
     ):
         if include and exclude:
-            raise KloppyParameterError(
-                "Cannot specify both include as exclude"
-            )
+            raise KloppyParameterError("Cannot specify both include as exclude")
 
         self.exclude = exclude or []
         self.include = include or []
