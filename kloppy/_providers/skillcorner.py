import json
from typing import Optional, Union

from kloppy.domain import TrackingDataset
from kloppy.exceptions import DeserializationError
from kloppy.infra.serializers.tracking.skillcorner import (
    SkillCornerDeserializer,
    SkillCornerInputs,
)
from kloppy.io import FileLike, open_as_file


def load(
    meta_data: FileLike,
    raw_data: FileLike,
    sample_rate: Optional[float] = None,
    limit: Optional[int] = None,
    coordinates: Optional[str] = None,
    include_empty_frames: Optional[bool] = False,
    data_version: Optional[str] = None,
) -> TrackingDataset:
<<<<<<< HEAD
    if data_version not in ["V2", "V3", None]:
        raise ValueError(
            f"data_version must be either 'V2', 'V3'. Provided: {data_version}"
        )
    if not data_version:
        data_version = identify_data_version(raw_data)
=======
    """
    Load SkillCorner broadcast tracking data.

    Args:
        meta_data: A json feed containing the meta data.
        raw_data: A json feed containing the raw tracking data.
        sample_rate: Sample the data at a specific rate.
        limit: Limit the number of frames to load to the first `limit` frames.
        coordinates: The coordinate system to use.
        include_empty_frames: Include frames in which no objects were tracked.

    Returns:
        The parsed tracking data.
    """
>>>>>>> 62280d6b
    deserializer = SkillCornerDeserializer(
        sample_rate=sample_rate,
        limit=limit,
        coordinate_system=coordinates,
        include_empty_frames=include_empty_frames,
        data_version=data_version,
    )
    with open_as_file(meta_data) as meta_data_fp, open_as_file(
        raw_data
    ) as raw_data_fp:
        return deserializer.deserialize(
            inputs=SkillCornerInputs(
                meta_data=meta_data_fp, raw_data=raw_data_fp
            )
        )


def load_open_data(
    match_id: Union[str, int] = "4039",
    sample_rate: Optional[float] = None,
    limit: Optional[int] = None,
    coordinates: Optional[str] = None,
    include_empty_frames: Optional[bool] = False,
) -> TrackingDataset:
    """
    Load SkillCorner open data.

    This function loads tracking data directly from the SkillCorner open data
    GitHub repository.

    Args:
        match_id: The id of the match to load data for.
        sample_rate: Sample the data at a specific rate.
        limit: Limit the number of frames to load to the first `limit` frames.
        coordinates: The coordinate system to use.
        include_empty_frames: Include frames in which no objects were tracked.

    Returns:
        The parsed tracking data.
    """
    return load(
        meta_data=f"https://raw.githubusercontent.com/SkillCorner/opendata/master/data/matches/{match_id}/match_data.json",
        raw_data=f"https://raw.githubusercontent.com/SkillCorner/opendata/master/data/matches/{match_id}/structured_data.json",
        sample_rate=sample_rate,
        limit=limit,
        coordinates=coordinates,
        include_empty_frames=include_empty_frames,
    )


def identify_data_version(raw_data: FileLike) -> str:
    """
    Identify the data version of the SkillCorner data based on the raw data file.
    Supports both JSONL and JSON formats.
    """
    with open_as_file(raw_data) as raw_data_fp:
        # Extract the first few bytes
        start_byte = raw_data_fp.read(1)
        raw_data_fp.seek(0)

        # Check if it starts with '{' or '['
        if start_byte == b"[":
            # It's a JSON array
            first_line = json.load(raw_data_fp)[0]
        elif start_byte == b"{":
            # It's a JSONL file
            first_line = json.loads(raw_data_fp.readline().strip())
        else:
            raise DeserializationError("Could not determine raw data format")

        # JSONL case: first line is a JSON object
        if "data" in first_line:
            return "V2"
        elif "player_data" in first_line:
            return "V3"

        raise ValueError("Unexpected SkillCorner raw data format")<|MERGE_RESOLUTION|>--- conflicted
+++ resolved
@@ -19,14 +19,6 @@
     include_empty_frames: Optional[bool] = False,
     data_version: Optional[str] = None,
 ) -> TrackingDataset:
-<<<<<<< HEAD
-    if data_version not in ["V2", "V3", None]:
-        raise ValueError(
-            f"data_version must be either 'V2', 'V3'. Provided: {data_version}"
-        )
-    if not data_version:
-        data_version = identify_data_version(raw_data)
-=======
     """
     Load SkillCorner broadcast tracking data.
 
@@ -37,11 +29,17 @@
         limit: Limit the number of frames to load to the first `limit` frames.
         coordinates: The coordinate system to use.
         include_empty_frames: Include frames in which no objects were tracked.
+        data_version: Specify the input data version.
 
     Returns:
         The parsed tracking data.
     """
->>>>>>> 62280d6b
+    if data_version not in ["V2", "V3", None]:
+        raise ValueError(
+            f"data_version must be either 'V2', 'V3'. Provided: {data_version}"
+        )
+    if not data_version:
+        data_version = identify_data_version(raw_data)
     deserializer = SkillCornerDeserializer(
         sample_rate=sample_rate,
         limit=limit,
