from abc import ABC, abstractmethod
import re
from typing import BinaryIO, Optional

import fsspec

from kloppy.config import get_config
from kloppy.exceptions import InputNotFoundError

from kloppy.infra.io.buffered_stream import BufferedStream

from .adapter import Adapter


class FSSpecAdapter(Adapter, ABC):
    def _infer_protocol(self, url: str) -> str:
        """
        Infer the protocol based on the URL prefix.
        """
        protocol_pattern = re.compile(r"^[a-zA-Z\d]+://")
        match = protocol_pattern.match(url)
        if match:
            return match.group(0)[:-3]  # Remove '://' from the matched protocol
        return "file"  # Default to 'file' for local paths

    def _get_filesystem(
        self, url: str, no_cache: bool = False
    ) -> fsspec.AbstractFileSystem:
        """
        Get the appropriate fsspec filesystem for the given URL, with caching enabled.
        """
        protocol = self._infer_protocol(url)
        if no_cache:
            return fsspec.filesystem(protocol)

        return fsspec.filesystem(
            "simplecache",
            target_protocol=protocol,
            cache_storage=get_config("cache"),
        )

    def _detect_compression(self, url: str) -> Optional[str]:
        """
        Detect the compression type based on the file extension.
        Supported compression types include 'gzip', 'bz2', 'xz', etc.
        """
        compression_map = {
            ".gz": "gzip",
            ".bz2": "bz2",
            ".xz": "xz",
            ".zip": "zip",
        }
        for ext, comp in compression_map.items():
            if url.endswith(ext):
                return comp
        return None  # No compression detected

    @abstractmethod
    def supports(self, url: str) -> bool:
        """
        Check if the adapter can handle the URL.
        """

    def read_to_stream(self, url: str, output: BufferedStream):
        """
        Reads content from the given URL and writes it to the provided BufferedStream.
        Uses caching for remote files. Copies data in chunks.
        """
        fs = self._get_filesystem(url)
        compression = self._detect_compression(url)

        try:
            with fs.open(url, "rb", compression=compression) as source_file:
                output.read_from(source_file)
        except FileNotFoundError as e:
            raise InputNotFoundError(f"Input file not found: {url}") from e

<<<<<<< HEAD
    def write_from_stream(self, url: str, input: BufferedStream, mode: str):
        """
        Writes content from BufferedStream to the given URL.
        Does not use caching for writes. Copies data in chunks.

        Args:
            url: The destination URL
            input: BufferedStream to read from
            mode: Write mode ('wb' for write/overwrite or 'ab' for append)
        """
        fs = self._get_filesystem(url, no_cache=True)
        compression = self._detect_compression(url)

        with fs.open(url, mode, compression=compression) as dest_file:
            input.write_to(dest_file)

    def list_directory(self, url: str, recursive: bool = True) -> List[str]:
=======
    def list_directory(self, url: str, recursive: bool = True) -> list[str]:
>>>>>>> bb938f3f
        """
        Lists the contents of a directory.
        """
        protocol = self._infer_protocol(url)
        fs = self._get_filesystem(url)
        if recursive:
            files = fs.find(url, detail=False)
        else:
            files = fs.listdir(url, detail=False)
        return [
            (
                f"{protocol}://{fp}"
                if protocol != "file" and not fp.startswith(protocol)
                else fp
            )
            for fp in files
        ]

    def is_directory(self, url: str) -> bool:
        """
        Check if the given URL points to a directory.
        """
        fs = self._get_filesystem(url)
        return fs.isdir(url)

    def is_file(self, url: str) -> bool:
        """
        Check if the given URL points to a file.
        """
        fs = self._get_filesystem(url)
        return fs.isfile(url)<|MERGE_RESOLUTION|>--- conflicted
+++ resolved
@@ -75,7 +75,6 @@
         except FileNotFoundError as e:
             raise InputNotFoundError(f"Input file not found: {url}") from e
 
-<<<<<<< HEAD
     def write_from_stream(self, url: str, input: BufferedStream, mode: str):
         """
         Writes content from BufferedStream to the given URL.
@@ -93,9 +92,6 @@
             input.write_to(dest_file)
 
     def list_directory(self, url: str, recursive: bool = True) -> List[str]:
-=======
-    def list_directory(self, url: str, recursive: bool = True) -> list[str]:
->>>>>>> bb938f3f
         """
         Lists the contents of a directory.
         """
