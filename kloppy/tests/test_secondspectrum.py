--- conflicted
+++ resolved
@@ -18,7 +18,6 @@
 )
 
 from kloppy import secondspectrum
-from kloppy.domain.models.event import Event
 
 
 class TestSecondSpectrumTracking:
@@ -33,6 +32,7 @@
     @pytest.fixture
     def additional_meta_data(self, base_dir) -> Path:
         return base_dir / "files/second_spectrum_fake_metadata.json"
+
 
 
     @pytest.fixture
@@ -61,7 +61,35 @@
             mock_deserialize.side_effect = patched_deserialize
             yield
 
+    
+
     def test_correct_deserialization_limit_sample(
+        self, meta_data: Path, raw_data: Path, additional_meta_data: Path
+    ):
+
+        dataset = secondspectrum.load(
+            meta_data=meta_data,
+            raw_data=raw_data,
+            additional_meta_data=additional_meta_data,
+            only_alive=False,
+            coordinates="secondspectrum",
+            limit=100,
+            sample_rate=(1 / 2),
+        )
+        assert len(dataset.records) == 100
+
+        dataset = secondspectrum.load(
+            meta_data=meta_data,
+            raw_data=raw_data,
+            additional_meta_data=additional_meta_data,
+            only_alive=False,
+            coordinates="secondspectrum",
+            limit=100,
+        )
+        assert len(dataset.records) == 100
+
+    def test_correct_deserialization(
+
         self, meta_data: Path, raw_data: Path, additional_meta_data: Path
     ):
 
@@ -138,7 +166,6 @@
         assert pitch_dimensions.x_dim.max == 1.0
         assert pitch_dimensions.y_dim.min == 0.0
         assert pitch_dimensions.y_dim.max == 1.0
-<<<<<<< HEAD
         # Find a player and check their data
         players = [p for team in dataset.metadata.teams for p in team.players]
         player = players[0]
@@ -151,116 +178,29 @@
         # Use a direct monkeypatch for the 'id' field
 
         # Now run the test with the patch
-=======
-
-    def test_load_without_fps(self, meta_data: Path, raw_data: Path):
->>>>>>> 8d81a2c2
-        dataset = secondspectrum.load(
-            meta_data=meta_data,
-            raw_data=raw_data,
-            only_alive=False,
-            coordinates="secondspectrum",
-        )
-<<<<<<< HEAD
+        dataset = secondspectrum.load(
+            meta_data=meta_data,
+            raw_data=raw_data,
+            only_alive=False,
+            coordinates="secondspectrum",
+        )
         # Check basic properties
         assert dataset.metadata.provider == Provider.SECONDSPECTRUM
         assert dataset.dataset_type == DatasetType.TRACKING
         assert len(dataset.records) > 0
-=======
-
-        # Check provider, type, shape, etc
-        assert dataset.metadata.provider == Provider.SECONDSPECTRUM
-        assert dataset.dataset_type == DatasetType.TRACKING
-        assert len(dataset.records) == 376
-        assert len(dataset.metadata.periods) == 2
-        assert dataset.metadata.orientation == Orientation.AWAY_HOME
-
-        # Check the Periods
-        assert dataset.metadata.periods[0].id == 1
-        assert dataset.metadata.periods[0].start_timestamp == timedelta(
-            seconds=0
-        )
-        assert dataset.metadata.periods[0].end_timestamp == timedelta(
-            seconds=2982240 / 25
-        )
-
-        assert dataset.metadata.periods[1].id == 2
-        assert dataset.metadata.periods[1].start_timestamp == timedelta(
-            seconds=3907360 / 25
-        )
-        assert dataset.metadata.periods[1].end_timestamp == timedelta(
-            seconds=6927840 / 25
-        )
-
-        # Check some timestamps
-        assert dataset.records[0].timestamp == timedelta(
-            seconds=0
-        )  # First frame
-        assert dataset.records[20].timestamp == timedelta(
-            seconds=320.0
-        )  # Later frame
-        assert dataset.records[187].timestamp == timedelta(
-            seconds=9.72
-        )  # Second period
-
-        # Check some players
-        home_player = dataset.metadata.teams[0].players[2]
-        assert home_player.player_id == "8xwx2"
-        assert dataset.records[0].players_coordinates[home_player] == Point(
-            x=-8.943903672572427, y=-28.171654132650365
-        )
-
-        away_player = dataset.metadata.teams[1].players[3]
-        assert away_player.player_id == "2q0uv"
-        assert dataset.records[0].players_coordinates[away_player] == Point(
-            x=-45.11871334915762, y=-20.06459030559596
-        )
-
-        # Check the ball
-        assert dataset.records[1].ball_coordinates == Point3D(
-            x=-23.147073918432426, y=13.69367399756424, z=0.0
-        )
-
-        # Check pitch dimensions
-        pitch_dimensions = dataset.metadata.pitch_dimensions
-        assert pitch_dimensions.x_dim.min == -52.425
-        assert pitch_dimensions.x_dim.max == 52.425
-        assert pitch_dimensions.y_dim.min == -33.985
-        assert pitch_dimensions.y_dim.max == 33.985
-
-        # Check enriched metadata
-        date = dataset.metadata.date
-        if date:
-            assert isinstance(date, datetime)
-            assert date == datetime(1900, 1, 26, 0, 0, tzinfo=timezone.utc)
-
-        game_week = dataset.metadata.game_week
-        if game_week:
-            assert isinstance(game_week, str)
-            assert game_week == "1"
-
-        game_id = dataset.metadata.game_id
-        if game_id:
-            assert isinstance(game_id, str)
-            assert game_id == "1234456"
->>>>>>> 8d81a2c2
 
     def test_load_with_current_metadata_format(
         self, meta_data: Path, raw_data: Path, additional_meta_data: Path
     ):
-<<<<<<< HEAD
         """Test with the current metadata format"""
 
-=======
->>>>>>> 8d81a2c2
-        dataset = secondspectrum.load(
-            meta_data=meta_data,
-            raw_data=raw_data,
-            additional_meta_data=additional_meta_data,
-            only_alive=False,
-            coordinates="secondspectrum",
-        )
-<<<<<<< HEAD
+        dataset = secondspectrum.load(
+            meta_data=meta_data,
+            raw_data=raw_data,
+            additional_meta_data=additional_meta_data,
+            only_alive=False,
+            coordinates="secondspectrum",
+        )
         # Check basic properties
         assert dataset.metadata.provider == Provider.SECONDSPECTRUM
         assert dataset.dataset_type == DatasetType.TRACKING
@@ -268,224 +208,4 @@
         home_team = dataset.metadata.teams[0]
         assert home_team is not None
         away_team = dataset.metadata.teams[1]
-        assert away_team is not None
-=======
-
-        # Check provider, type, shape, etc
-        assert dataset.metadata.provider == Provider.SECONDSPECTRUM
-        assert dataset.dataset_type == DatasetType.TRACKING
-        assert len(dataset.records) == 376
-        assert len(dataset.metadata.periods) == 2
-        assert dataset.metadata.orientation == Orientation.AWAY_HOME
-
-        # Check the Periods
-        assert dataset.metadata.periods[0].id == 1
-        assert dataset.metadata.periods[0].start_timestamp == timedelta(
-            seconds=0
-        )
-        assert dataset.metadata.periods[0].end_timestamp == timedelta(
-            seconds=2982240 / 25
-        )
-
-        assert dataset.metadata.periods[1].id == 2
-        assert dataset.metadata.periods[1].start_timestamp == timedelta(
-            seconds=3907360 / 25
-        )
-        assert dataset.metadata.periods[1].end_timestamp == timedelta(
-            seconds=6927840 / 25
-        )
-
-        # Check some timestamps
-        assert dataset.records[0].timestamp == timedelta(
-            seconds=0
-        )  # First frame
-        assert dataset.records[20].timestamp == timedelta(
-            seconds=320.0
-        )  # Later frame
-        assert dataset.records[187].timestamp == timedelta(
-            seconds=9.72
-        )  # Second period
-
-        # Check some players
-        home_player = dataset.metadata.teams[0].players[2]
-        assert home_player.player_id == "8xwx2"
-        assert dataset.records[0].players_coordinates[home_player] == Point(
-            x=-8.943903672572427, y=-28.171654132650365
-        )
-
-        away_player = dataset.metadata.teams[1].players[3]
-        assert away_player.player_id == "2q0uv"
-        assert dataset.records[0].players_coordinates[away_player] == Point(
-            x=-45.11871334915762, y=-20.06459030559596
-        )
-
-        # Check the ball
-        assert dataset.records[1].ball_coordinates == Point3D(
-            x=-23.147073918432426, y=13.69367399756424, z=0.0
-        )
-
-        # Check pitch dimensions
-        pitch_dimensions = dataset.metadata.pitch_dimensions
-        assert pitch_dimensions.x_dim.min == -52.425
-        assert pitch_dimensions.x_dim.max == 52.425
-        assert pitch_dimensions.y_dim.min == -33.985
-        assert pitch_dimensions.y_dim.max == 33.985
-
-        # Check enriched metadata
-        date = dataset.metadata.date
-        if date:
-            assert isinstance(date, datetime)
-            assert date == datetime(1900, 1, 26, 0, 0, tzinfo=timezone.utc)
-
-        game_week = dataset.metadata.game_week
-        if game_week:
-            assert isinstance(game_week, str)
-            assert game_week == "1"
-
-        game_id = dataset.metadata.game_id
-        if game_id:
-            assert isinstance(game_id, str)
-            assert game_id == "1234456"
-
-        # Check team and player information
-        home_team = dataset.metadata.teams[0]
-        assert home_team.team_id == "123"
-        assert home_team.name == "FK1"
-
-        away_team = dataset.metadata.teams[1]
-        assert away_team.team_id == "456"
-        assert away_team.name == "FK2"
-
-        home_player = home_team.players[0]
-        assert home_player.player_id == "0a39g4"
-        assert home_player.name == "y9xrbe545u3h"
-        assert home_player.starting is False
-        assert home_player.starting_position == "SUB"
-
-        away_player = away_team.players[0]
-        assert away_player.player_id == "9bgzhy"
-        assert away_player.name == "c6gupnmywca0"
-        assert away_player.starting is True
-        assert away_player.starting_position == "GK"
-
-
-class TestSecondSpectrumEvents:
-    @pytest.fixture
-    def meta_data(self, base_dir) -> Path:
-        return base_dir / "files/second_spectrum_fake_metadata.json"
-
-    @pytest.fixture
-    def event_data_file(self, tmp_path):
-        """Create a fixture with sample event data including reception events"""
-        events = [
-            {
-                "event_id": "1",
-                "type": "reception",
-                "period": 1,
-                "timestamp": 120.5,
-                "player_id": "8xwx2",
-                "coordinates": {"x": 23.5, "y": 45.2},
-                "attributes": {},
-            },
-            {
-                "event_id": "2",
-                "type": "pass",
-                "period": 1,
-                "team_id": "HOME",
-                "timestamp": 121.0,
-                "player_id": "8xwx2",
-                "coordinates": {"x": 25.0, "y": 40.0},
-                "attributes": {
-                    "complete": True,
-                    "crossed": False,
-                    "bodyPart": "foot",
-                },
-                "players": {"receiver": "2q0uv"},
-            },
-        ]
-
-        event_file = tmp_path / "events.jsonl"
-        with open(event_file, "w") as f:
-            for event in events:
-                f.write(json.dumps(event) + "\n")
-
-        return event_file
-
-    def test_deserialize_reception_event(
-        self, meta_data: Path, event_data_file: Path
-    ):
-        """Test that reception events are correctly deserialized as recovery events"""
-        with patch(
-            "kloppy.infra.serializers.event.secondspectrum.deserializer.SecondSpectrumEventDataDeserializer._parse_event"
-        ) as mock_parse_event:
-            # Set up the mock to return event objects properly
-            event_factory_mock = MagicMock()
-            recovery_event_mock = MagicMock(spec=Event)
-            event_factory_mock.build_recovery.return_value = (
-                recovery_event_mock
-            )
-
-            # Load the data
-            with open(meta_data, "rb") as meta_file, open(
-                event_data_file, "rb"
-            ) as event_file:
-                dataset = secondspectrum.load_event(
-                    meta_data=meta_file, event_data=event_file
-                )
-
-                # Verify the deserializer's event factory build_recovery was called
-                # with the expected parameters
-                calls = mock_parse_event.call_args_list
-
-                # Verify the raw_event was passed with the expected properties
-                for call in calls:
-                    raw_event = call[0][0]
-                    if raw_event["type"] == "reception":
-                        assert raw_event["event_id"] == "1"
-                        assert raw_event["player_id"] == "8xwx2"
-                        assert raw_event["coordinates"] == {
-                            "x": 23.5,
-                            "y": 45.2,
-                        }
-
-    def test_reception_event_mapping(self):
-        """Test that reception events are mapped to recovery events using the actual implementation"""
-        from kloppy.infra.serializers.event.secondspectrum.deserializer import (
-            SecondSpectrumEventDataDeserializer,
-        )
-
-        # Create a mock event factory
-        event_factory = MagicMock()
-        recovery_event = MagicMock()
-        event_factory.build_recovery.return_value = recovery_event
-
-        # Create the deserializer with the mock factory
-        deserializer = SecondSpectrumEventDataDeserializer(
-            event_factory=event_factory
-        )
-
-        # Create fake raw event for reception
-        raw_event = {
-            "event_id": "e123",
-            "type": "reception",
-            "period": 1,
-            "timestamp": 120.5,
-            "player_id": "p1",
-            "coordinates": {"x": 10, "y": 20},
-        }
-
-        # Create fake teams and periods
-        teams = [
-            MagicMock(team_id="team1", players=[MagicMock(player_id="p1")])
-        ]
-        periods = [MagicMock(id=1)]
-
-        # Call the method and verify
-        deserializer._parse_event(raw_event, teams, periods)
-
-        # Verify build_recovery was called with result=None
-        event_factory.build_recovery.assert_called_once()
-        kwargs = event_factory.build_recovery.call_args[1]
-        assert kwargs["result"] is None
-        assert kwargs["event_id"] == "e123"
->>>>>>> 8d81a2c2
+        assert away_team is not None