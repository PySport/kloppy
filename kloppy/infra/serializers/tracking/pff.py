--- conflicted
+++ resolved
@@ -8,6 +8,7 @@
 import bz2
 import io
 import csv
+from enum import Enum
 
 from kloppy.domain import (
     attacking_direction_from_frame,
@@ -26,6 +27,7 @@
     Provider,
     Team,
     TrackingDataset,
+    BallState,
 )
 
 from kloppy.infra.serializers.tracking.deserializer import (
@@ -57,6 +59,31 @@
 }
 
 
+class GameEventType:
+    """
+    GameEventType
+
+    Type of game event - may be “FIRSTKICKOFF” (first half kick-o
+    “SECONDKICKOFF” (second half kick-off), "THIRDKICKOFF" or "FOURTHKICKOFF",
+    “END” (end of half), "G" (ball hits post, bar or corner flag and stays in play),
+    “OFF” (player off), “ON” (player on), “OTB” (on-the-ball event), “OUT” (ball
+    out-of-play), “SUB” (substitution) or “VID” (video missing).
+    """
+
+    FIRSTKICKOFF = "FIRSTKICKOFF"
+    SECONDKICKOFF = "SECONDKICKOFF"
+    THIRDKICKOFF = "THIRDKICKOFF"
+    FOURTHKICKOFF = "FOURTHKICKOFF"
+    END = "END"
+    G = "G"
+    OFF = "OFF"
+    ON = "ON"
+    OTB = "OTB"
+    OUT = "OUT"
+    SUB = "SUB"
+    VID = "VID"
+
+
 class PFF_TrackingInputs(NamedTuple):
     meta_data: IO[bytes]
     roster_meta_data: IO[bytes]
@@ -69,11 +96,13 @@
         limit: Optional[int] = None,
         sample_rate: Optional[float] = None,
         coordinate_system: Optional[Union[str, Provider]] = None,
-        include_empty_frames: Optional[bool] = False,
+        only_alive: Optional[bool] = False,
     ):
         super().__init__(limit, sample_rate, coordinate_system)
+        self.only_alive = only_alive
+
         self._ball_owning_team = None
-        self.include_empty_frames = include_empty_frames
+        self._ball_state = BallState.DEAD
 
     @property
     def provider(self) -> Provider:
@@ -82,10 +111,10 @@
     @classmethod
     def _get_frame_data(
         cls,
-        teams,
         players,
         periods,
         ball_owning_team,
+        ball_state,
         frame,
     ):
         """Gets a Frame"""
@@ -101,27 +130,17 @@
             ball_x = ball_smoothed.get("x")
             ball_y = ball_smoothed.get("y")
             ball_z = ball_smoothed.get("z")
-<<<<<<< HEAD
-
-            ball_coordinates = Point3D(
-                x=float(ball_x) if ball_x is not None else None,
-                y=float(ball_y) if ball_y is not None else None,
-                z=float(ball_z) if ball_z is not None else None,
-            )
-
-=======
-        
+
             if ball_x is None or ball_y is None or ball_z is None:
                 ball_coordinates = None
-                
+
             else:
                 ball_coordinates = Point3D(
                     x=float(ball_x) if ball_x is not None else None,
                     y=float(ball_y) if ball_y is not None else None,
                     z=float(ball_z) if ball_z is not None else None,
                 )
-            
->>>>>>> b0be4b1f
+
         else:
             ball_coordinates = None
 
@@ -162,7 +181,7 @@
             ball_coordinates=ball_coordinates,
             players_data=players_data,
             period=periods[frame_period],
-            ball_state=None,
+            ball_state=ball_state,
             ball_owning_team=ball_owning_team,
             other_data={},
         )
@@ -177,10 +196,6 @@
             if frame["period"] is not None:
                 frames_by_period[frame["period"]].append(frame)
 
-<<<<<<< HEAD
-=======
-        
->>>>>>> b0be4b1f
         for period, frames in frames_by_period.items():
             periods[period] = Period(
                 id=period,
@@ -253,20 +268,12 @@
             )
 
         # Get metadata variables
-<<<<<<< HEAD
-        home_team = json.loads(metadata["homeTeam"].replace("'", '"'))
-        away_team = json.loads(metadata["awayTeam"].replace("'", '"'))
-        stadium = json.loads(metadata["stadium"].replace("'", '"'))
-        video_data = json.loads(metadata["videos"].replace("'", '"'))
-
-=======
         home_team = literal_eval(metadata["homeTeam"])
         away_team = literal_eval(metadata["awayTeam"])
         stadium = literal_eval(metadata["stadium"])
         video_data = literal_eval(metadata["videos"])
         game_week = metadata["week"]
-        
->>>>>>> b0be4b1f
+
         # Obtain frame rate
         frame_rate = video_data["fps"]
 
@@ -332,7 +339,7 @@
                     starting_position=position_types_mapping.get(
                         player_position
                     ),
-                    starting=None
+                    starting=None,
                 )
 
             home_team.players = list(players["HOME"].values())
@@ -340,31 +347,22 @@
 
         # Check if home team plays left or right and assign orientation accordingly.
         if "homeTeamStartLeft" not in metadata:
-<<<<<<< HEAD
             raise KeyError(
                 "The key 'homeTeamStartLeft' does not exist in metadata."
             )
 
+        is_home_team_left = metadata.get("homeTeamStartLeft").lower() == "true"
         orientation = (
             Orientation.HOME_AWAY
-            if metadata.get("homeTeamStartLeft")
+            if is_home_team_left
             else Orientation.AWAY_HOME
         )
         first_period_attacking_direction = (
             AttackingDirection.LTR
-            if metadata.get("homeTeamStartLeft")
+            if is_home_team_left
             else AttackingDirection.RTL
         )
 
-=======
-            raise KeyError("The key 'homeTeamStartLeft' does not exist in metadata.")
-         
-        # Set orientation
-        is_home_team_left = metadata.get("homeTeamStartLeft").lower() == 'true'
-        orientation = Orientation.HOME_AWAY if is_home_team_left else Orientation.AWAY_HOME
-        first_period_attacking_direction = AttackingDirection.LTR if is_home_team_left else AttackingDirection.RTL
-        
->>>>>>> b0be4b1f
         with performance_logging("Loading data", logger=logger):
 
             def _iter():
@@ -377,10 +375,35 @@
                     # Find ball owning team
                     game_event = frame.get("game_event")
 
-                    if game_event and game_event.get("home_ball") is not None:
-                        self._ball_owning_team = (
-                            home_team if game_event["home_ball"] else away_team
-                        )
+                    if game_event:
+                        game_event_type = game_event.get("game_event_type")
+
+                        if game_event_type in (
+                            GameEventType.OUT,
+                            GameEventType.END,
+                        ):
+                            self._ball_state = BallState.DEAD
+                        elif game_event_type in (
+                            GameEventType.FIRSTKICKOFF,
+                            GameEventType.SECONDKICKOFF,
+                            GameEventType.THIRDKICKOFF,
+                            GameEventType.FOURTHKICKOFF,
+                            GameEventType.OTB,
+                        ):
+                            self._ball_state = BallState.ALIVE
+                        else:
+                            # for other events leave ball state as is
+                            pass
+
+                        if game_event.get("home_ball") is not None:
+                            self._ball_owning_team = (
+                                home_team
+                                if game_event["home_ball"]
+                                else away_team
+                            )
+
+                    if self.only_alive and self._ball_state == BallState.DEAD:
+                        continue
 
                     if frame_period is not None and n % sample == 0:
                         yield frame, frame_period
@@ -389,25 +412,15 @@
         n_frames = 0
 
         for _frame, _frame_period in _iter():
-<<<<<<< HEAD
-            # Create Frame object
-            frame = self._get_frame_data(
-                teams,
-                players,
-                periods,
-                self._ball_owning_team,
-                _frame,
-=======
             # Create and transform Frame object
             frame = transformer.transform_frame(
                 self._get_frame_data(
-                    teams,
                     players,
                     periods,
                     self._ball_owning_team,
+                    self._ball_state,
                     _frame,
                 )
->>>>>>> b0be4b1f
             )
 
             # if Regular Time
@@ -432,17 +445,12 @@
             if first_period_attacking_direction != et_attacking_direction:
                 for et_frame in et_frames:
                     # Loop through each PlayerData in the players_data dictionary
-<<<<<<< HEAD
-                    for player, player_data in et_frame.players_data.items():
+                    for _, player_data in et_frame.players_data.items():
                         if (
                             player_data.coordinates
                             and player_data.coordinates.x is not None
                             and player_data.coordinates.y is not None
                         ):
-=======
-                    for _, player_data in et_frame.players_data.items():
-                        if player_data.coordinates and player_data.coordinates.x is not None and player_data.coordinates.y is not None:
->>>>>>> b0be4b1f
                             # Create a new Point with multiplied coordinates for each player
                             player_data.coordinates = Point(
                                 -player_data.coordinates.x,
@@ -470,11 +478,11 @@
             frame_rate=frame_rate,
             orientation=orientation,
             provider=Provider.PFF,
-            flags=DatasetFlag.BALL_OWNING_TEAM,
+            flags=DatasetFlag.BALL_OWNING_TEAM | DatasetFlag.BALL_STATE,
             coordinate_system=transformer.get_to_coordinate_system(),
             date=date,
             game_id=game_id,
-            game_week=game_week
+            game_week=game_week,
         )
 
         return TrackingDataset(
