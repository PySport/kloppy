--- conflicted
+++ resolved
@@ -376,11 +376,7 @@
         import polars as pl
 
         c = df.select(pl.col("event_id").count())[0, 0]
-<<<<<<< HEAD
-        assert c == 4047
-=======
-        assert c == 4042
->>>>>>> ffcca1cd
+        assert c == 4048
 
     def test_tracking_dataset_to_polars(self):
         """
