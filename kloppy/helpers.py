from typing import Callable, Dict, List, Optional, TypeVar, Union, Any

from . import (
<<<<<<< HEAD
    MetricaEPTSSerializer,
=======
    DatafactorySerializer,
    EPTSSerializer,
>>>>>>> c97af476
    MetricaEventsJsonSerializer,
    MetricaCsvTrackingSerializer,
    OptaSerializer,
    SportecEventSerializer,
    SkillCornerTrackingSerializer,
    SecondSpectrumSerializer,
    StatsBombSerializer,
    TRACABSerializer,
    WyscoutSerializer,
    XMLCodeSerializer,
)
from .domain import (
    CardEvent,
    CarryEvent,
    DataRecord,
    Dataset,
    Dimension,
    Event,
    EventDataset,
    EventType,
    Frame,
    Orientation,
    PassEvent,
    PassResult,
    PitchDimensions,
    ShotEvent,
    TrackingDataset,
    Transformer,
    Provider,
    build_coordinate_system,
    CodeDataset,
    Code,
    CoordinateSystem,
)


def load_tracab_tracking_data(
    metadata_filename: str, raw_data_filename: str, options: dict = None
) -> TrackingDataset:
    serializer = TRACABSerializer()
    with open(metadata_filename, "rb") as metadata, open(
        raw_data_filename, "rb"
    ) as raw_data:

        return serializer.deserialize(
            inputs={"metadata": metadata, "raw_data": raw_data},
            options=options,
        )


def load_second_spectrum_tracking_data(
    xml_metadata_filename: str,
    raw_data_filename: str,
    json_metadata_filename: Optional[str] = None,
    options: dict = None,
) -> TrackingDataset:
    """
    Load Second spectrum event data into a [`TrackingDataset`][kloppy.domain.models.tracking.TrackingDataset]

    Parameters:
        xml_metadata_filename: filename of xml metadata file for Second Spectrum tracking
        raw_data_filename: filename of json containing the Second Spectrum frame data
        json_metadata_filename: (Optional) filename of the json metadata for Second Spectrum. This file contains extra team and player info and can be omitted.
        options:
    """
    serializer = SecondSpectrumSerializer()
    if json_metadata_filename is not None:
        with open(xml_metadata_filename, "rb") as xml_metadata, open(
            json_metadata_filename, "rb"
        ) as json_metadata, open(raw_data_filename, "rb") as raw_data:

            return serializer.deserialize(
                inputs={
                    "xml_metadata": xml_metadata,
                    "json_metadata": json_metadata,
                    "raw_data": raw_data,
                },
                options=options,
            )

    else:
        with open(xml_metadata_filename, "rb") as metadata, open(
            raw_data_filename, "rb"
        ) as raw_data:
            return serializer.deserialize(
                inputs={"xml_metadata": metadata, "raw_data": raw_data},
                options=options,
            )


def load_skillcorner_tracking_data(
    metadata_filename: str, raw_data_filename: str, options: dict = None
) -> TrackingDataset:
    serializer = SkillCornerTrackingSerializer()
    with open(metadata_filename, "rb") as metadata, open(
        raw_data_filename, "rb"
    ) as raw_data:

        return serializer.deserialize(
            inputs={"metadata": metadata, "raw_data": raw_data},
            options=options,
        )


def load_metrica_tracking_data(
    raw_data_home_filename: str,
    raw_data_away_filename: str,
    options: dict = None,
) -> TrackingDataset:
    from warnings import warn

    warn(
        "load_metrica_tracking_data is a deprecated method, using load_metrica_csv_tracking_data instead"
    )
    return load_metrica_csv_tracking_data(
        raw_data_home_filename,
        raw_data_away_filename,
        options,
    )


def load_metrica_csv_tracking_data(
    raw_data_home_filename: str,
    raw_data_away_filename: str,
    options: dict = None,
) -> TrackingDataset:
    serializer = MetricaCsvTrackingSerializer()
    with open(raw_data_home_filename, "rb") as raw_data_home, open(
        raw_data_away_filename, "rb"
    ) as raw_data_away:

        return serializer.deserialize(
            inputs={
                "raw_data_home": raw_data_home,
                "raw_data_away": raw_data_away,
            },
            options=options,
        )


def load_epts_tracking_data(
    metadata_filename: str, raw_data_filename: str, options: dict = None
) -> TrackingDataset:
    from warnings import warn

    warn(
        "load_epts_tracking_data is a deprecated method, using load_metrica_epts_tracking_data instead"
    )
    return load_metrica_epts_tracking_data(
        metadata_filename, raw_data_filename, options
    )


def load_metrica_epts_tracking_data(
    metadata_filename: str, raw_data_filename: str, options: dict = None
) -> TrackingDataset:
    serializer = MetricaEPTSSerializer()
    with open(metadata_filename, "rb") as metadata, open(
        raw_data_filename, "rb"
    ) as raw_data:

        return serializer.deserialize(
            inputs={"metadata": metadata, "raw_data": raw_data},
            options=options,
        )


def load_datafactory_event_data(
    event_data_filename: str, options: dict = None
) -> EventDataset:
    """
    Load Datafactory event data into a [`EventDataset`][kloppy.domain.models.event.EventDataset]

    Parameters:
        event_data_filename: filename of json containing the events
        options:
    """
    serializer = DatafactorySerializer()
    with open(event_data_filename, "rb") as event_data:
        return serializer.deserialize(
            inputs={"event_data": event_data},
            options=options,
        )


def load_statsbomb_event_data(
    event_data_filename: str, lineup_data_filename: str, options: dict = None
) -> EventDataset:
    """
    Load Statsbomb event data into a [`EventDataset`][kloppy.domain.models.event.EventDataset]

    Parameters:
        event_data_filename: filename of json containing the events
        lineup_data_filename: filename of json containing the lineup information
        options:
    """
    serializer = StatsBombSerializer()
    with open(event_data_filename, "rb") as event_data, open(
        lineup_data_filename, "rb"
    ) as lineup_data:

        return serializer.deserialize(
            inputs={"event_data": event_data, "lineup_data": lineup_data},
            options=options,
        )


def load_opta_event_data(
    f24_data_filename: str, f7_data_filename: str, options: dict = None
) -> EventDataset:
    """
    Load Opta event data into a [`EventDataset`][kloppy.domain.models.event.EventDataset]

    Parameters:
        f24_data_filename: filename of the f24 XML file containing the events
        f7_data_filename: filename of the f7 XML file containing metadata
        options:
    """
    serializer = OptaSerializer()
    with open(f24_data_filename, "rb") as f24_data, open(
        f7_data_filename, "rb"
    ) as f7_data:

        return serializer.deserialize(
            inputs={"f24_data": f24_data, "f7_data": f7_data},
            options=options,
        )


def load_metrica_json_event_data(
    raw_data_filename: str, metadata_filename: str, options: dict = None
) -> EventDataset:
    """
    Load Metrica event data into a [`EventDataset`][kloppy.domain.models.event.EventDataset]

    Parameters:
        raw_data_filename: filename of the json file containing the events
        metadata_filename: filename of the EPTS XML file containing metadata
        options:
    """
    serializer = MetricaEventsJsonSerializer()
    with open(metadata_filename, "rb") as metadata, open(
        raw_data_filename, "rb"
    ) as raw_data:

        return serializer.deserialize(
            inputs={"metadata": metadata, "event_data": raw_data},
            options=options,
        )


def load_sportec_event_data(
    event_data_filename: str, match_data_filename: str, options: dict = None
) -> EventDataset:
    """
    Load Sportec event data into a [`EventDataset`][kloppy.domain.models.event.EventDataset]

    Parameters:
        event_data_filename: filename of the XML file containing the events
        match_data_filename: filename of the XML file containing the match information
        options:
    """
    serializer = SportecEventSerializer()
    with open(event_data_filename, "rb") as event_data, open(
        match_data_filename, "rb"
    ) as match_data:

        return serializer.deserialize(
            inputs={"event_data": event_data, "match_data": match_data},
            options=options,
        )


def load_wyscout_event_data(
    event_data_filename: str, options: dict = None
) -> EventDataset:
    """
    Load Wyscout event data into a [`EventDataset`][kloppy.domain.models.event.EventDataset]

    Parameters:
        event_data_filename: filename of the XML file containing the events and metadata
        options:
    """
    serializer = WyscoutSerializer()
    with open(event_data_filename, "rb") as event_data:
        return serializer.deserialize(
            inputs={"event_data": event_data}, options=options
        )


def load_xml_code_data(xml_filename: str) -> CodeDataset:
    serializer = XMLCodeSerializer()
    with open(xml_filename, "rb") as xml_file:
        return serializer.deserialize(inputs={"xml_file": xml_file})


def write_xml_code_data(dataset: CodeDataset, xml_filename: str):
    serializer = XMLCodeSerializer()
    with open(xml_filename, "wb") as xml_file:
        content = serializer.serialize(dataset)
        xml_file.write(content)


DatasetT = TypeVar("DatasetT")


def transform(
    dataset: Dataset,
    to_orientation=None,
    to_pitch_dimensions=None,
    to_coordinate_system: Union[CoordinateSystem, Provider] = None,
) -> Dataset:

    if to_pitch_dimensions and to_coordinate_system:
        raise ValueError(
            "You can't do both a PitchDimension and CoordinateSysetm on the same dataset transformation"
        )

    if to_orientation and isinstance(to_orientation, str):
        to_orientation = Orientation[to_orientation]

    if to_pitch_dimensions and (
        isinstance(to_pitch_dimensions, list)
        or isinstance(to_pitch_dimensions, tuple)
    ):
        to_pitch_dimensions = PitchDimensions(
            x_dim=Dimension(*to_pitch_dimensions[0]),
            y_dim=Dimension(*to_pitch_dimensions[1]),
        )
        return Transformer.transform_dataset(
            dataset=dataset,
            to_orientation=to_orientation,
            to_pitch_dimensions=to_pitch_dimensions,
        )

    if to_coordinate_system and isinstance(to_coordinate_system, Provider):
        to_coordinate_system = build_coordinate_system(
            provider=to_coordinate_system,
            length=dataset.metadata.coordinate_system.length,
            width=dataset.metadata.coordinate_system.width,
        )

        return Transformer.transform_dataset(
            dataset=dataset,
            to_orientation=to_orientation,
            to_coordinate_system=to_coordinate_system,
        )


def _frame_to_pandas_row_converter(frame: Frame) -> Dict:
    row = dict(
        period_id=frame.period.id if frame.period else None,
        timestamp=frame.timestamp,
        ball_state=frame.ball_state.value if frame.ball_state else None,
        ball_owning_team_id=frame.ball_owning_team.team_id
        if frame.ball_owning_team
        else None,
        ball_x=frame.ball_coordinates.x if frame.ball_coordinates else None,
        ball_y=frame.ball_coordinates.y if frame.ball_coordinates else None,
    )
    for player, player_data in frame.players_data.items():
        row.update(
            {
                f"{player.player_id}_x": player_data.coordinates.x,
                f"{player.player_id}_y": player_data.coordinates.y,
                f"{player.player_id}_d": player_data.distance,
                f"{player.player_id}_s": player_data.speed,
            }
        )

    if frame.other_data:
        for player, other_data in frame.other_data.items():
            for name, value in other_data.items():
                row.update(
                    {
                        name: value,
                    }
                )

    return row


def _event_to_pandas_row_converter(event: Event) -> Dict:
    row = dict(
        event_id=event.event_id,
        event_type=(
            event.event_type.value
            if event.event_type != EventType.GENERIC
            else f"GENERIC:{event.event_name}"
        ),
        result=event.result.value if event.result else None,
        success=event.result.is_success if event.result else None,
        period_id=event.period.id,
        timestamp=event.timestamp,
        end_timestamp=None,
        ball_state=event.ball_state.value if event.ball_state else None,
        ball_owning_team=event.ball_owning_team.team_id
        if event.ball_owning_team
        else None,
        team_id=event.team.team_id if event.team else None,
        player_id=event.player.player_id if event.player else None,
        coordinates_x=event.coordinates.x if event.coordinates else None,
        coordinates_y=event.coordinates.y if event.coordinates else None,
    )
    if isinstance(event, PassEvent) and event.result == PassResult.COMPLETE:
        row.update(
            {
                "end_timestamp": event.receive_timestamp,
                "end_coordinates_x": event.receiver_coordinates.x
                if event.receiver_coordinates
                else None,
                "end_coordinates_y": event.receiver_coordinates.y
                if event.receiver_coordinates
                else None,
                "receiver_player_id": event.receiver_player.player_id
                if event.receiver_player
                else None,
            }
        )
    elif isinstance(event, CarryEvent):
        row.update(
            {
                "end_timestamp": event.end_timestamp,
                "end_coordinates_x": event.end_coordinates.x
                if event.end_coordinates
                else None,
                "end_coordinates_y": event.end_coordinates.y
                if event.end_coordinates
                else None,
            }
        )
    elif isinstance(event, ShotEvent):
        row.update(
            {
                "end_coordinates_x": event.result_coordinates.x
                if event.result_coordinates
                else None,
                "end_coordinates_y": event.result_coordinates.y
                if event.result_coordinates
                else None,
            }
        )
    elif isinstance(event, CardEvent):
        row.update(
            {"card_type": event.card_type.value if event.card_type else None}
        )

    if event.qualifiers:
        for qualifier in event.qualifiers:
            row.update(qualifier.to_dict())

    return row


def _code_to_pandas_row_converter(code: Code) -> Dict:
    row = dict(
        code_id=code.code_id,
        period_id=code.period.id if code.period else None,
        timestamp=code.timestamp,
        end_timestamp=code.end_timestamp,
        code=code.code,
    )
    row.update(code.labels)

    return row


def to_pandas(
    dataset: Union[Dataset, List[DataRecord]],
    _record_converter: Callable[[DataRecord], Dict] = None,
    additional_columns: Dict[
        str, Union[Callable[[DataRecord], Any], Any]
    ] = None,
) -> "DataFrame":
    """
    Convert Dataset to a pandas dataframe

    Arguments:
        dataset: Dataset to operate on. Don't pass this argument when you do dataset.to_pandas()
        _record_converter: Custom converter to go from record to DataRecord to Dict
        additional_columns: Additional columns to add to the dataframe

    Examples:
        >>> dataframe = dataset.to_pandas(additional_columns={
        >>>    'player_name': lambda event: event.player.name
        >>> })
    """
    try:
        import pandas as pd
    except ImportError:
        raise Exception(
            "Seems like you don't have pandas installed. Please"
            " install it using: pip install pandas"
        )

    if isinstance(dataset, Dataset):
        records = dataset.records
    elif isinstance(dataset, list):
        records = dataset
    else:
        raise Exception("Unknown dataset type")

    if not records:
        return pd.DataFrame()

    if not _record_converter:
        if isinstance(dataset, TrackingDataset) or isinstance(
            records[0], Frame
        ):
            _record_converter = _frame_to_pandas_row_converter
        elif isinstance(dataset, EventDataset) or isinstance(
            records[0], Event
        ):
            _record_converter = _event_to_pandas_row_converter
        elif isinstance(dataset, CodeDataset) or isinstance(records[0], Code):
            _record_converter = _code_to_pandas_row_converter
        else:
            raise Exception("Don't know how to convert rows")

    def generic_record_converter(record: Union[Frame, Event]):
        row = _record_converter(record)
        if additional_columns:
            for k, v in additional_columns.items():
                if callable(v):
                    value = v(record)
                else:
                    value = v
                row.update({k: value})

        return row

    return pd.DataFrame.from_records(map(generic_record_converter, records))


__all__ = [
    "load_tracab_tracking_data",
    "load_skillcorner_tracking_data",
    "load_metrica_tracking_data",
    "load_metrica_csv_tracking_data",
    "load_metrica_json_event_data",
    "load_epts_tracking_data",
<<<<<<< HEAD
    "load_metrica_epts_tracking_data",
=======
    "load_datafactory_event_data",
>>>>>>> c97af476
    "load_statsbomb_event_data",
    "load_opta_event_data",
    "load_sportec_event_data",
    "load_wyscout_event_data",
    "load_xml_code_data",
    "write_xml_code_data",
    "to_pandas",
    "transform",
]<|MERGE_RESOLUTION|>--- conflicted
+++ resolved
@@ -1,12 +1,9 @@
 from typing import Callable, Dict, List, Optional, TypeVar, Union, Any
 
 from . import (
-<<<<<<< HEAD
     MetricaEPTSSerializer,
-=======
     DatafactorySerializer,
     EPTSSerializer,
->>>>>>> c97af476
     MetricaEventsJsonSerializer,
     MetricaCsvTrackingSerializer,
     OptaSerializer,
@@ -548,11 +545,8 @@
     "load_metrica_csv_tracking_data",
     "load_metrica_json_event_data",
     "load_epts_tracking_data",
-<<<<<<< HEAD
     "load_metrica_epts_tracking_data",
-=======
     "load_datafactory_event_data",
->>>>>>> c97af476
     "load_statsbomb_event_data",
     "load_opta_event_data",
     "load_sportec_event_data",
