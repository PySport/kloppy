--- conflicted
+++ resolved
@@ -54,16 +54,11 @@
 
         # Check the periods
         assert dataset.metadata.periods[1].id == 1
-<<<<<<< HEAD
         assert dataset.metadata.periods[1].start_timestamp == datetime(
             2020, 8, 23, 11, 0, 10
         )
         assert dataset.metadata.periods[1].end_timestamp == datetime(
             2020, 8, 23, 11, 48, 15
-        )
-        assert (
-            dataset.metadata.periods[1].attacking_direction
-            == AttackingDirection.AWAY_HOME
         )
 
         assert dataset.metadata.periods[2].id == 2
@@ -73,18 +68,6 @@
         assert dataset.metadata.periods[2].end_timestamp == datetime(
             2020, 8, 23, 12, 56, 30
         )
-        assert (
-            dataset.metadata.periods[2].attacking_direction
-            == AttackingDirection.HOME_AWAY
-        )
-=======
-        assert dataset.metadata.periods[1].start_timestamp == 0
-        assert dataset.metadata.periods[1].end_timestamp == 2500
-
-        assert dataset.metadata.periods[2].id == 2
-        assert dataset.metadata.periods[2].start_timestamp == 0
-        assert dataset.metadata.periods[2].end_timestamp == 6500
->>>>>>> 7b8c03e5
 
         # Check some timestamps
         assert dataset.records[0].timestamp == timedelta(
