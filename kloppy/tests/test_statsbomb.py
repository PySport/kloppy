import os
from collections import defaultdict
from datetime import datetime, timedelta, timezone
from pathlib import Path
from typing import cast

import pytest

import kloppy.infra.serializers.event.statsbomb.specification as SB
from kloppy import statsbomb
from kloppy.domain import (
<<<<<<< HEAD
    build_coordinate_system,
    TakeOnResult,
    Dimension,
=======
>>>>>>> 9cee426c
    BallState,
    BodyPart,
    BodyPartQualifier,
    CardQualifier,
    CarryResult,
    DatasetFlag,
    DatasetType,
    Dimension,
    DuelQualifier,
    DuelResult,
    DuelType,
    EventDataset,
    FormationType,
    ImperialPitchDimensions,
    InterceptionResult,
    Orientation,
    PassResult,
    Point,
    Point3D,
    Provider,
    SetPieceQualifier,
    SetPieceType,
    ShotResult,
    SubstitutionEvent,
    TakeOnResult,
    Time,
    build_coordinate_system,
)
from kloppy.domain.models import PositionType
from kloppy.domain.models.event import (
    CardType,
    CounterAttackQualifier,
    EventType,
    GoalkeeperActionType,
    GoalkeeperQualifier,
    PassQualifier,
    PassType,
)
from kloppy.exceptions import DeserializationError
from kloppy.infra.serializers.event.statsbomb.helpers import parse_str_ts

ENABLE_PLOTTING = True
API_URL = "https://raw.githubusercontent.com/statsbomb/open-data/master/data/"


def test_with_visualization():
    if (
        "KLOPPY_TESTWITHVIZ" in os.environ
        and os.environ["KLOPPY_TESTWITHVIZ"] == "1"
    ):
        return True
    return False


@pytest.fixture(scope="module")
def dataset() -> EventDataset:
    """Load StatsBomb data for Belgium - Portugal at Euro 2020"""
    dataset = statsbomb.load(
        event_data=f"{API_URL}/events/3794687.json",
        lineup_data=f"{API_URL}/lineups/3794687.json",
        three_sixty_data=f"{API_URL}/three-sixty/3794687.json",
        coordinates="statsbomb",
        additional_metadata={
            "date": datetime(2020, 8, 23, 0, 0, tzinfo=timezone.utc),
            "game_week": "7",
            "game_id": "3888787",
            "home_coach": "R. Martínez Montoliù",
            "away_coach": "F. Fernandes da Costa Santos",
        },
    )
    assert dataset.dataset_type == DatasetType.EVENT
    return dataset


def test_get_enum_type():
    """Test retrieving enum types for StatsBomb IDs"""
    # retrieve by id
    assert SB.EVENT_TYPE(30) == SB.EVENT_TYPE.PASS
    with pytest.raises(
        DeserializationError, match="Unknown StatsBomb Event Type: 0"
    ):
        SB.EVENT_TYPE(0)
    # retrieve by id + name dict
    assert SB.EVENT_TYPE({"id": 30, "name": "pass"}) == SB.EVENT_TYPE.PASS
    with pytest.raises(
        DeserializationError, match="Unknown StatsBomb Event Type: 0/unknown"
    ):
        SB.EVENT_TYPE({"id": 0, "name": "unknown"})
    # the exception message should contain the fully qualified name of the enum
    with pytest.raises(
        DeserializationError,
        match="Unknown StatsBomb Pass Technique: 0/unkown",
    ):
        SB.PASS.TECHNIQUE({"id": 0, "name": "unkown"})


class TestStatsBombMetadata:
    """Tests related to deserializing metadata"""

    def test_provider(self, dataset):
        """It should set the StatsBomb provider"""
        assert dataset.metadata.provider == Provider.STATSBOMB

    def test_orientation(self, dataset):
        """It should set the action-executing-team orientation"""
        assert (
            dataset.metadata.orientation == Orientation.ACTION_EXECUTING_TEAM
        )

    def test_framerate(self, dataset):
        """It should set the frame rate to None"""
        assert dataset.metadata.frame_rate is None

    def test_teams(self, dataset):
        """It should create the teams and player objects"""
        # There should be two teams with the correct names and starting formations
        assert dataset.metadata.teams[0].name == "Belgium"
        assert dataset.metadata.teams[0].starting_formation == FormationType(
            "3-4-2-1"
        )
        assert dataset.metadata.teams[1].name == "Portugal"
        assert dataset.metadata.teams[1].starting_formation == FormationType(
            "4-3-3"
        )
        # The teams should have the correct players
        player = dataset.metadata.teams[0].get_player_by_id("3089")
        assert player.player_id == "3089"
        assert player.jersey_no == 7
        assert str(player) == "Kevin De Bruyne"

    def test_player_position(self, dataset):
        """It should set the correct player position from the events"""
        # Starting players get their position from the STARTING_XI event
        player = dataset.metadata.teams[0].get_player_by_id("3089")

        assert player.starting_position == PositionType.RightAttackingMidfield
        assert player.starting

        # Substituted players have a position
        sub_player = dataset.metadata.teams[0].get_player_by_id("5630")
        assert sub_player.starting_position is None
        assert sub_player.positions.last() is not None
        assert not sub_player.starting

        # Get player by position and time
        periods = dataset.metadata.periods
        period_1 = periods[0]
        period_2 = periods[1]

        home_starting_gk = dataset.metadata.teams[0].get_player_by_position(
            PositionType.Goalkeeper,
            time=Time(period=period_1, timestamp=timedelta(seconds=0)),
        )
        assert home_starting_gk.player_id == "3509"  # Thibaut Courtois

        home_starting_lam = dataset.metadata.teams[0].get_player_by_position(
            PositionType.LeftAttackingMidfield,
            time=Time(period=period_1, timestamp=timedelta(seconds=0)),
        )
        assert home_starting_lam.player_id == "3621"  # Eden Hazard

        home_ending_lam = dataset.metadata.teams[0].get_player_by_position(
            PositionType.LeftAttackingMidfield,
            time=Time(period=period_2, timestamp=timedelta(seconds=45 * 60)),
        )
        assert home_ending_lam.player_id == "5633"  # Yannick Ferreira Carrasco

        away_starting_gk = dataset.metadata.teams[1].get_player_by_position(
            PositionType.Goalkeeper,
            time=Time(period=period_1, timestamp=timedelta(seconds=92)),
        )
        assert away_starting_gk.player_id == "5205"  # Rui Patricio

    def test_periods(self, dataset):
        """It should create the periods"""
        assert len(dataset.metadata.periods) == 2
        assert dataset.metadata.periods[0].id == 1
        assert dataset.metadata.periods[0].start_timestamp == parse_str_ts(
            "00:00:00.000"
        )
        assert dataset.metadata.periods[0].end_timestamp == parse_str_ts(
            "00:47:38.122"
        )
        assert dataset.metadata.periods[1].id == 2
        assert dataset.metadata.periods[1].start_timestamp == parse_str_ts(
            "00:47:38.122"
        )
        assert dataset.metadata.periods[1].end_timestamp == parse_str_ts(
            "00:47:38.122"
        ) + parse_str_ts("00:50:29.638")

    def test_pitch_dimensions(self, dataset):
        """It should set the correct pitch dimensions"""
        assert dataset.metadata.pitch_dimensions == ImperialPitchDimensions(
            x_dim=Dimension(0, 120), y_dim=Dimension(0, 80), standardized=True
        )

    def test_coordinate_system(self, dataset):
        """It should set the correct coordinate system"""
        assert dataset.metadata.coordinate_system == build_coordinate_system(
            Provider.STATSBOMB
        )

    @pytest.mark.xfail
    def test_score(self, dataset):
        """It should set the correct score"""
        # TODO: score is not set in the dataset; we could infer it from the
        # events
        assert dataset.metadata.score == (1, 0)

    def test_flags(self, dataset):
        """It should set the correct flags"""
        assert (
            dataset.metadata.flags
            == DatasetFlag.BALL_OWNING_TEAM | DatasetFlag.BALL_STATE
        )

    def test_enriched_metadata(self, dataset):
        date = dataset.metadata.date
        if date:
            assert isinstance(date, datetime)
            assert date == datetime(2020, 8, 23, 0, 0, tzinfo=timezone.utc)

        game_week = dataset.metadata.game_week
        if game_week:
            assert isinstance(game_week, str)
            assert game_week == "7"

        game_id = dataset.metadata.game_id
        if game_id:
            assert isinstance(game_id, str)
            assert game_id == "3888787"

        home_coach = dataset.metadata.home_coach
        if home_coach:
            assert isinstance(home_coach, str)
            assert home_coach == "R. Martínez Montoliù"

        away_coach = dataset.metadata.away_coach
        if away_coach:
            assert isinstance(away_coach, str)
            assert away_coach == "F. Fernandes da Costa Santos"


class TestStatsBombEvent:
    """Generic tests related to deserializing events"""

    def test_generic_attributes(self, dataset: EventDataset):
        """Test generic event attributes"""
        event = dataset.get_event_by_id("a5c60797-631e-418a-9f24-1e9779cb2b42")
        assert event.event_id == "a5c60797-631e-418a-9f24-1e9779cb2b42"
        assert event.team.name == "Belgium"
        assert event.ball_owning_team.name == "Belgium"
        assert event.player.name == "Thorgan Hazard"
        assert event.coordinates == Point(96.75, 24.65)
        assert event.raw_event["id"] == "a5c60797-631e-418a-9f24-1e9779cb2b42"
        assert event.related_event_ids == [
            "3eb5f3a7-3654-4c85-8880-3ecc741dbb57"
        ]
        assert event.period.id == 1
        assert event.timestamp == parse_str_ts("00:41:31.122")
        assert event.ball_state == BallState.ALIVE

    def test_timestamp(self, dataset):
        """It should set the correct timestamp, reset to zero after each period"""
        kickoff_p1 = dataset.get_event_by_id(
            "8022c113-e349-4b0b-b4a7-a3bb662535f8"
        )
        assert kickoff_p1.timestamp == parse_str_ts("00:00:00.840")
        kickoff_p2 = dataset.get_event_by_id(
            "b3199171-507c-42a3-b4c4-9e609d7a98f6"
        )
        assert kickoff_p2.timestamp == parse_str_ts("00:00:00.848")

    def test_related_events(self, dataset: EventDataset):
        """Test whether related events are properly linked"""
        carry_event = dataset.get_event_by_id(
            "160ae2e4-812f-4161-9521-eafa6ca815bd"
        )
        pass_event = dataset.get_event_by_id(
            "0750ecc5-41f2-4118-a927-1db4870d92ed"
        )
        receipt_event = dataset.get_event_by_id(
            "217ea3ba-ed5d-46ae-96ef-5e3dd7884c7e"
        )

        assert carry_event.get_related_events() == [pass_event, receipt_event]
        assert carry_event.related_pass() == pass_event

    def test_synthetic_out_events(self, dataset: EventDataset):
        """It should add synthetic ball out events"""
        ball_out_events = dataset.find_all("ball_out")
        assert (
            len(ball_out_events) == 26 + 3 + 18
        )  # throw-in + corner + goal kick

        assert ball_out_events[0].ball_state == BallState.DEAD

    def test_freeze_frame_shot(self, dataset: EventDataset, base_dir: Path):
        """Test if shot freeze-frame is properly parsed and attached to shot events"""
        shot_event = dataset.get_event_by_id(
            "a5c60797-631e-418a-9f24-1e9779cb2b42"
        )

        # The freeze-frame should be attached to the shot event
        freeze_frame = shot_event.freeze_frame
        assert freeze_frame is not None

        # The freeze-frame should have the correct frame id
        assert freeze_frame.frame_id == 62278

        # The start location of the shot event should be the same as the
        # location of the player who took the shot in the freeze-frame
        event_player_coordinates = freeze_frame.players_coordinates[
            shot_event.player
        ]
        assert event_player_coordinates == shot_event.coordinates

        # The freeze-frame should contain the location of all players
        player_3089 = dataset.metadata.teams[0].get_player_by_id("3089")
        assert freeze_frame.players_coordinates[player_3089] == Point(
            91.45, 28.15
        )

        if test_with_visualization():
            import matplotlib.pyplot as plt
            from mplsoccer import VerticalPitch

            pitch = VerticalPitch(
                pitch_type="statsbomb",
                pitch_color="white",
                line_color="#c7d5cc",
                half=True,
            )
            _, ax = pitch.draw()

            def get_color(player):
                if player.team == shot_event.player.team:
                    return "#b94b75"
                elif player.starting_position.position_id == "1":
                    return "#c15ca5"
                else:
                    return "#7f63b8"

            x, y, color, label = zip(
                *[
                    (
                        coordinates.x,
                        coordinates.y,
                        get_color(player),
                        player.jersey_no,
                    )
                    for player, coordinates in shot_event.freeze_frame.players_coordinates.items()
                ]
            )

            # plot the players
            _ = pitch.scatter(x, y, color=color, s=100, ax=ax)

            # plot the shot
            _ = pitch.scatter(
                shot_event.coordinates.x,
                shot_event.coordinates.y,
                marker="football",
                s=200,
                ax=ax,
                zorder=1.2,
            )
            _ = pitch.lines(
                shot_event.coordinates.x,
                shot_event.coordinates.y,
                shot_event.result_coordinates.x,
                shot_event.result_coordinates.y,
                comet=True,
                label="shot",
                color="#cb5a4c",
                ax=ax,
            )

            # plot the angle to the goal
            pitch.goal_angle(
                shot_event.coordinates.x,
                shot_event.coordinates.y,
                ax=ax,
                alpha=0.2,
                zorder=1.1,
                color="#cb5a4c",
                goal="right",
            )

            # plot the jersey numbers
            for x, y, label in zip(x, y, label):
                pitch.annotate(
                    label,
                    (x, y),
                    va="center",
                    ha="center",
                    color="#FFF",
                    fontsize=5,
                    ax=ax,
                )

            plt.savefig(
                base_dir / "outputs" / "test_statsbomb_freeze_frame_shot.png"
            )

    def test_freeze_frame_360(self, dataset: EventDataset, base_dir: Path):
        """Test if 360 freeze-frame is properly parsed and attached to shot events"""
        pass_event = dataset.get_event_by_id(
            "8022c113-e349-4b0b-b4a7-a3bb662535f8"
        )

        # The freeze-frame should be attached to the pass event
        freeze_frame = pass_event.freeze_frame
        assert freeze_frame is not None

        # The freeze-frame should have the correct frame id
        assert freeze_frame.frame_id == 21

        # The start location of the pass event should be the same as the
        # location of the player who took the pass in the freeze-frame
        event_player_coordinates = freeze_frame.players_coordinates[
            pass_event.player
        ]
        assert event_player_coordinates == pass_event.coordinates

        # The freeze-frame should contain the location of all players
        coordinates_per_team = defaultdict(list)
        for (
            player,
            coordinates,
        ) in pass_event.freeze_frame.players_coordinates.items():
            coordinates_per_team[player.team.name].append(coordinates)
        assert coordinates_per_team == {
            "Belgium": [
                Point(x=35.99060380081866, y=41.66525336943679),
                Point(x=36.772456745606966, y=56.21011263812901),
                Point(x=38.57361054325343, y=30.6087172186446),
                Point(x=48.67355615368716, y=75.38189207476186),
                Point(x=48.75568346168778, y=3.8633240447865917),
                Point(x=50.95872747765954, y=47.71967220619873),
                Point(x=54.10078267552914, y=42.31688706370833),
                Point(x=58.68224371136122, y=20.546753900071717),
                Point(x=59.40711636358271, y=56.23668960423852),
                Point(x=59.95, y=39.95),
            ],
            "Portugal": [
                Point(x=60.08877666702633, y=51.6228617162824),
                Point(x=60.36328965732384, y=65.29360218855575),
                Point(x=63.31834157832884, y=20.637620280619082),
                Point(x=63.34010422368807, y=30.2461666887323),
                Point(x=69.2595851053029, y=47.82198861375186),
                Point(x=72.3836245120975, y=45.09550017900719),
                Point(x=79.38842007565164, y=29.1873906614789),
                Point(x=79.84460915854939, y=60.932012488317184),
                Point(x=79.86927684616296, y=47.680837988321386),
                Point(x=82.64427177513934, y=35.464836688277295),
            ],
        }

        # The visible area should be stored in "other_data"
        visible_area = pass_event.freeze_frame.other_data["visible_area"]
        assert visible_area == pytest.approx(
            [
                120.0,
                28.02,
                87.93,
                80.0,
                32.71,
                80.0,
                0.0,
                26.78,
                0.0,
                0.0,
                120.0,
                0.0,
                120.0,
                28.02,
            ],
            abs=1e-2,
        )

        if test_with_visualization():
            import matplotlib.pyplot as plt
            from mplsoccer import Pitch

            pitch = Pitch(
                pitch_type="statsbomb",
                pitch_color="white",
                line_color="#c7d5cc",
                half=False,
            )
            _, ax = pitch.draw()

            def get_color(player):
                if player.team == pass_event.player.team:
                    return "#b94b75"
                else:
                    return "#7f63b8"

            x, y, color = zip(
                *[
                    (coordinates.x, coordinates.y, get_color(player))
                    for player, coordinates in pass_event.freeze_frame.players_coordinates.items()
                ]
            )

            # plot the players
            _ = pitch.scatter(x, y, color=color, s=100, ax=ax)

            # plot the pass
            _ = pitch.scatter(
                pass_event.coordinates.x,
                pass_event.coordinates.y,
                marker="football",
                s=200,
                ax=ax,
                zorder=1.2,
            )
            _ = pitch.lines(
                pass_event.coordinates.x,
                pass_event.coordinates.y,
                pass_event.receiver_coordinates.x,
                pass_event.receiver_coordinates.y,
                comet=True,
                label="shot",
                color="#cb5a4c",
                ax=ax,
            )

            # plot the visible area
            visible_area = iter(visible_area)
            visible_area = list(zip(visible_area, visible_area))
            pitch.polygon([visible_area], color=(1, 0, 0, 0.1), ax=ax)

            plt.savefig(
                base_dir / "outputs" / "test_statsbomb_freeze_frame_360.png"
            )

    def test_freeze_frame_player_identities(self, dataset: EventDataset):
        """It should set the identities of the player that executed the event and the goalkeepers."""
        event = dataset.get_event_by_id("0f525aa9-70f4-4f85-8a8d-6103722aee50")
        home_team, away_team = dataset.metadata.teams
        # The goalkeeper should be identified
        keeper = next(p for p in away_team.players if p.player_id == "5205")
        assert keeper in event.freeze_frame.players_coordinates
        # The player that executed the event should be identified
        player = next(p for p in away_team.players if p.player_id == "5209")
        assert player in event.freeze_frame.players_coordinates
        # All other players should be anonymous
        for player in event.freeze_frame.players_coordinates.keys():
            if player not in [keeper, player]:
                assert player.id.startswith(
                    "T780-E0f525aa9-70f4-4f85-8a8d-6103722aee50-"
                )
                assert player.team in [home_team, away_team]
                assert player.name is None

    def test_correct_normalized_deserialization(self):
        """Test if the normalized deserialization is correct"""
        dataset = statsbomb.load(
            event_data=f"{API_URL}/events/3794687.json",
            lineup_data=f"{API_URL}/lineups/3794687.json",
            three_sixty_data=f"{API_URL}/three-sixty/3794687.json",
        )

        # The events should have standardized coordinates
        kickoff = dataset.get_event_by_id(
            "8022c113-e349-4b0b-b4a7-a3bb662535f8"
        )
        assert kickoff.coordinates.x == pytest.approx(0.5, abs=1e-2)
        assert kickoff.coordinates.y == pytest.approx(0.5, abs=1e-2)

        # The shot freeze-frame should have standardized coordinates
        shot_event = dataset.get_event_by_id(
            "a5c60797-631e-418a-9f24-1e9779cb2b42"
        )
        freeze_frame = shot_event.freeze_frame
        player_3089 = dataset.metadata.teams[0].get_player_by_id("3089")
        assert freeze_frame.players_coordinates[
            player_3089
        ].x == pytest.approx(0.756, abs=1e-2)
        assert freeze_frame.players_coordinates[
            player_3089
        ].y == pytest.approx(0.340, abs=1e-2)

        # The 360 freeze-frame should have standardized coordinates
        pass_event = dataset.get_event_by_id(
            "8022c113-e349-4b0b-b4a7-a3bb662535f8"
        )
        coordinates_per_team = defaultdict(list)
        for (
            player,
            coordinates,
        ) in pass_event.freeze_frame.players_coordinates.items():
            coordinates_per_team[player.team.name].append(coordinates)
        print(coordinates_per_team)
        assert coordinates_per_team == {
            "Belgium": [
                Point(x=0.30230680550305883, y=0.5224074534269804),
                Point(x=0.3084765294211162, y=0.7184206360532097),
                Point(x=0.3226897158515237, y=0.37349986446702277),
                Point(x=0.4023899669270551, y=0.9477821783616865),
                Point(x=0.40303804636433893, y=0.04368333723843663),
                Point(x=0.4212117680196045, y=0.6039661694463063),
                Point(x=0.4485925347438968, y=0.5311757597543106),
                Point(x=0.48851669519900487, y=0.23786065306469226),
                Point(x=0.494833442596935, y=0.7187789039787056),
                Point(x=0.49956428571428574, y=0.49932720588235296),
            ],
            "Portugal": [
                Point(x=0.5007736252412294, y=0.6565826947047873),
                Point(x=0.5031658098709648, y=0.8337119724588331),
                Point(x=0.5289169766111513, y=0.23908556750834548),
                Point(x=0.5291066225207104, y=0.36861254114712655),
                Point(x=0.5806906702033539, y=0.605345434744204),
                Point(x=0.6059524111158714, y=0.568591301432695),
                Point(x=0.6612283488962987, y=0.3543398250934656),
                Point(x=0.6648282083259679, y=0.7820736977591778),
                Point(x=0.6650228649084968, y=0.6034426689602147),
                Point(x=0.6869207840759295, y=0.43896225927824783),
            ],
        }

        # Note: the visible area is not standardized
        visible_area = pass_event.freeze_frame.other_data["visible_area"]
        assert visible_area[0] == pytest.approx(120.0)


class TestStatsBombPassEvent:
    """Tests related to deserialzing 30/Pass events"""

    def test_deserialize_all(self, dataset: EventDataset):
        """It should deserialize all pass events"""
        events = dataset.find_all("pass")
        assert len(events) == 1101

    def test_open_play(self, dataset: EventDataset):
        """Verify specific attributes of simple open play pass"""
        pass_event = dataset.get_event_by_id(
            "b96d1a5e-8435-4cb6-8e05-3251278c59ca"
        )
        # A pass should have a result
        assert pass_event.result == PassResult.COMPLETE
        # A pass should have end coordinates
        assert pass_event.receiver_coordinates == Point(86.15, 53.35)
        # A pass should have an end timestamp
        assert pass_event.receive_timestamp == parse_str_ts(
            "00:35:21.533"
        ) + timedelta(seconds=0.634066)
        # A pass should have a receiver
        assert (
            pass_event.receiver_player.name
            == "Cristiano Ronaldo dos Santos Aveiro"
        )
        # A pass should have a body part
        assert (
            pass_event.get_qualifier_value(BodyPartQualifier)
            == BodyPart.RIGHT_FOOT
        )
        # A pass can have set piece qualifiers
        assert pass_event.get_qualifier_value(SetPieceQualifier) is None
        # A pass can have pass qualifiers
        assert pass_event.get_qualifier_value(PassQualifier) is None

    def test_pass_qualifiers(self, dataset: EventDataset):
        """It should add pass qualifiers"""
        pass_event = dataset.get_event_by_id(
            "7df4f0dc-f620-4256-90be-aaf5ffdadcae"
        )
        assert pass_event.get_qualifier_values(PassQualifier) == [
            PassType.CROSS,
            PassType.HIGH_PASS,
            PassType.LONG_BALL,
            PassType.SHOT_ASSIST,
        ]

    def test_set_piece(self, dataset: EventDataset):
        """It should add set piece qualifiers to free kick passes"""
        pass_event = dataset.get_event_by_id(
            "8022c113-e349-4b0b-b4a7-a3bb662535f8"
        )
        assert (
            pass_event.get_qualifier_value(SetPieceQualifier)
            == SetPieceType.KICK_OFF
        )

    def test_interception(self, dataset: EventDataset):
        """It should split interception passes into two events"""
        interception = dataset.get_event_by_id(
            "interception-928042e2-4f8f-4ec0-a6fb-55621eea10e1"
        )
        assert interception.event_type == EventType.INTERCEPTION
        assert interception.result == InterceptionResult.SUCCESS

    def test_aerial_duel(self, dataset: EventDataset):
        """It should split passes that follow an aerial duel into two events"""
        duel = dataset.get_event_by_id(
            "duel-9e74c5c4-bb0c-44b5-9722-24e823e376a3"
        )
        assert duel.event_type == EventType.DUEL
        assert duel.get_qualifier_values(DuelQualifier) == [
            DuelType.LOOSE_BALL,
            DuelType.AERIAL,
        ]
        assert duel.result == DuelResult.WON

    def test_synthetic_out_events(self, dataset: EventDataset):
        """It should add synthetic ball out events after the (failed) receipt."""
        pass_event = dataset.get_event_by_id(
            "36c7ed4c-031e-4dd4-8557-3d9b8ee8762f"
        )
        assert pass_event.next().event_name == "Ball Receipt*"
        assert pass_event.next().next().event_name == "ball_out"
        assert (
            pass_event.next().next().event_id
            == "out-ac99f2ec-8138-4061-9bd3-bdc79ae7358e"
        )
        assert (
            pass_event.next().next().raw_event["id"]
            == "36c7ed4c-031e-4dd4-8557-3d9b8ee8762f"
        )


class TestStatsBombShotEvent:
    """Tests related to deserialzing 16/Shot events"""

    def test_deserialize_all(self, dataset: EventDataset):
        """It should deserialize all shot events"""
        events = dataset.find_all("shot")
        assert len(events) == 29

    def test_open_play(self, dataset: EventDataset):
        """Verify specific attributes of simple open play shot"""
        shot = dataset.get_event_by_id("221ce1cb-d70e-47aa-8d7e-c427a1c952ba")
        # A shot event should have a result
        assert shot.result == ShotResult.OFF_TARGET
        # A shot event should have end coordinates
        assert shot.result_coordinates == Point3D(119.95, 48.35, 0.45)
        # A shot event should have a body part
        assert (
            shot.get_qualifier_value(BodyPartQualifier) == BodyPart.LEFT_FOOT
        )
        # An open play shot should not have a set piece qualifier
        assert shot.get_qualifier_value(SetPieceQualifier) is None
        # A shot event should have a xG value
        assert (
            next(
                statistic
                for statistic in shot.statistics
                if statistic.name == "xG"
            ).value
            == 0.12441643
        )

    def test_free_kick(self, dataset: EventDataset):
        """It should add set piece qualifiers to free kick shots"""
        shot = dataset.get_event_by_id("7c10ac89-738c-4e99-8c0c-f55bc5c0995e")
        assert (
            shot.get_qualifier_value(SetPieceQualifier)
            == SetPieceType.FREE_KICK
        )

    def test_aerial_duel(self, dataset: EventDataset):
        """It should split shots that follow an aerial duel into two events"""
        duel = dataset.get_event_by_id(
            "duel-cac8f0f3-015a-43d5-b201-0b9997aea3fb"
        )
        assert duel.event_type == EventType.DUEL
        assert duel.get_qualifier_values(DuelQualifier) == [
            DuelType.LOOSE_BALL,
            DuelType.AERIAL,
        ]
        assert duel.result == DuelResult.WON

    def test_synthetic_out_events(self, dataset: EventDataset):
        """It should add synthetic ball out events after the goalkeeper event."""
        shot_event = dataset.get_event_by_id(
            "221ce1cb-d70e-47aa-8d7e-c427a1c952ba"
        )
        assert shot_event.next().event_name == "Goal Keeper"
        assert shot_event.next().next().event_name == "ball_out"
        assert (
            shot_event.next().next().event_id
            == "out-64c5cfad-86a3-4d61-86c8-8784a4834682"
        )
        assert (
            shot_event.next().next().raw_event["id"]
            == "221ce1cb-d70e-47aa-8d7e-c427a1c952ba"
        )


class TestStatsBombInterceptionEvent:
    def test_deserialize_all(self, dataset: EventDataset):
        """It should deserialize all interception events"""
        events = dataset.find_all("interception")
        assert len(events) == 25 + 9  # interceptions + pass interceptions

    def test_attributes(self, dataset: EventDataset):
        """Verify specific attributes of interceptions"""
        interception = dataset.get_event_by_id(
            "ca963cd5-93cc-4659-887d-29064cf2156d"
        )
        assert interception.result == InterceptionResult.LOST
        assert interception.get_qualifier_value(BodyPartQualifier) is None


class TestStatsBombOwnGoalEvent:
    """Tests related to deserializing 20/Own Goal Against and 25/Own Goal For events"""

    def test_own_goal(self, base_dir: Path):
        """Test own goal events.

        The StatsBomb "Own Goal For" (id = 25) and one "Own Goal Against" (id = 20) events
        should be converted to a single shot event with ShotResult.OWN_GOAL.
        """
        dataset = statsbomb.load(
            lineup_data=base_dir / "files" / "statsbomb_lineup.json",
            event_data=base_dir / "files" / "statsbomb_event.json",
        )

        # The Own Goal For event should be removed
        own_goal_for_event = dataset.get_event_by_id(
            "f942c5b5-df4b-4ee4-9e90-ed5f5"
        )
        assert own_goal_for_event is None

        # The Own Goal Against event should be converted to a shot event
        own_goal_against_event = dataset.get_event_by_id(
            "89dd4f4b-0a70-48d8-a0e7-ac4c"
        )
        assert own_goal_against_event is not None
        assert own_goal_against_event.event_type == EventType.SHOT
        assert own_goal_against_event.result == ShotResult.OWN_GOAL


class TestStatsBombClearanceEvent:
    """Tests related to deserializing 9/Clearance events"""

    def test_deserialize_all(self, dataset: EventDataset):
        """It should deserialize all clearance events"""
        events = dataset.find_all("clearance")
        assert len(events) == 35 + 1  # clearances + keeper sweeper

    def test_attributes(self, dataset: EventDataset):
        """Verify specific attributes of clearances"""
        clearance = dataset.get_event_by_id(
            "1c1d8523-d887-4ade-a698-3274b9b0943c"
        )
        # A clearance has no result
        assert clearance.result is None
        # A clearance should have a bodypart (if data version >= 1.1)
        assert (
            clearance.get_qualifier_value(BodyPartQualifier) == BodyPart.HEAD
        )

    def test_aerial_duel(self, dataset: EventDataset):
        """It should split clearances that follow an aerial duel into two events"""
        duel = dataset.get_event_by_id(
            "duel-9bbdb8ea-1119-4d82-bb0d-a63802558fc6"
        )
        assert duel.event_type == EventType.DUEL
        assert duel.get_qualifier_values(DuelQualifier) == [
            DuelType.LOOSE_BALL,
            DuelType.AERIAL,
        ]
        assert duel.result == DuelResult.WON


class TestStatsBombMiscontrolEvent:
    """Tests related to deserializing 19/Miscontrol events"""

    def test_deserialize_all(self, dataset: EventDataset):
        """It should deserialize all miscontrol events"""
        events = dataset.find_all("miscontrol")
        assert len(events) == 22

    def test_attributes(self, dataset: EventDataset):
        """Verify specific attributes of miscontrols"""
        miscontrol = dataset.get_event_by_id(
            "e297def3-9907-414a-9eb5-e1269343b84d"
        )
        # A miscontrol has no result
        assert miscontrol.result is None
        # A miscontrol has no qualifiers
        assert miscontrol.qualifiers is None

    def test_aerial_duel(self, dataset: EventDataset):
        """It should split clearances that follow an aerial duel into two events"""
        assert True  # can happen according to the documentation, but not in the dataset


class TestStatsBombDribbleEvent:
    """Tests related to deserializing 17/Dribble events"""

    def test_deserialize_all(self, dataset: EventDataset):
        """It should deserialize all dribble events"""
        events = dataset.find_all("take_on")
        assert len(events) == 33

    def test_attributes(self, dataset: EventDataset):
        """Verify specific attributes of dribbles"""
        dribble = dataset.get_event_by_id(
            "82dae1ed-7944-4064-b409-6652dd4a2e72"
        )
        # A dribble should have a result
        assert dribble.result == TakeOnResult.INCOMPLETE
        # A dribble has no qualifiers
        assert dribble.qualifiers is None

    def test_result_out(self, dataset: EventDataset):
        """The result of a dribble can be TakeOnResult.OUT"""
        dribble = dataset.get_event_by_id(
            "e5dfa799-1dc7-49c1-94b8-ee793ae6284b"
        )
        assert dribble.result == TakeOnResult.OUT


class TestStatsBombCarryEvent:
    """Tests related to deserializing 22/Carry events"""

    def test_deserialize_all(self, dataset: EventDataset):
        """It should deserialize all carry events"""
        events = dataset.find_all("carry")
        assert len(events) == 929

    def test_attributes(self, dataset: EventDataset):
        """Verify specific attributes of carries"""
        carry = dataset.get_event_by_id("fab6360a-cbc2-45a3-aafa-5f3ec81eb9c7")
        # A carry is always successful
        assert carry.result == CarryResult.COMPLETE
        # A carry has no qualifiers
        assert carry.qualifiers is None
        # A carry should have an end location
        assert carry.end_coordinates == Point(21.65, 54.85)
        # A carry should have an end timestamp
        assert carry.end_timestamp == parse_str_ts("00:20:11.457") + timedelta(
            seconds=1.365676
        )


class TestStatsBombDuelEvent:
    """Tests related to deserializing 1/Duel events"""

    def test_deserialize_all(self, dataset: EventDataset):
        """It should deserialize all duel and 50/50 events"""
        events = dataset.find_all("duel")
        assert (
            len(events) == 59 + 4 + 26
        )  # duels + 50/50 + aerial won attribute

    def test_attributes(self, dataset: EventDataset):
        """Verify specific attributes of duels"""
        duel = dataset.get_event_by_id("15c4bfaa-36fd-4b3e-bec1-bc8bcc1febb9")
        # A duel should have a result
        assert duel.result == DuelResult.WON
        # A duel should have a duel type
        assert duel.get_qualifier_values(DuelQualifier) == [DuelType.GROUND]
        # A duel does not have a body part
        assert duel.get_qualifier_value(BodyPartQualifier) is None

    def test_aerial_duel_qualfiers(self, dataset: EventDataset):
        """It should add aerial duel + loose ball qualifiers"""
        duel = dataset.get_event_by_id("f0a98e60-10e8-49a7-b778-6dc640ee9581")
        assert duel.get_qualifier_values(DuelQualifier) == [
            DuelType.LOOSE_BALL,
            DuelType.AERIAL,
        ]

    def test_tackle_qualfiers(self, dataset: EventDataset):
        """It should add ground duel qualifiers"""
        duel = dataset.get_event_by_id("15c4bfaa-36fd-4b3e-bec1-bc8bcc1febb9")
        assert duel.get_qualifier_values(DuelQualifier) == [DuelType.GROUND]

    def test_loose_ground_duel_qualfiers(self, dataset: EventDataset):
        """It should add ground duel + loose ball qualifiers"""
        duel = dataset.get_event_by_id("767e21ed-ef76-4d96-b6a8-131c3ee27ed0")
        assert duel.get_qualifier_values(DuelQualifier) == [
            DuelType.LOOSE_BALL,
            DuelType.GROUND,
        ]

    def test_counter_attack_qualifier(self, dataset: EventDataset):
        duel = dataset.get_event_by_id("9e5281ac-1fee-4a51-b6a5-78e99c22397e")
        assert duel.get_qualifier_value(CounterAttackQualifier) is True

        kick_off = dataset.get_event_by_id(
            "8022c113-e349-4b0b-b4a7-a3bb662535f8"
        )
        assert kick_off.get_qualifier_value(CounterAttackQualifier) is None

        counter_attack_events = [
            event
            for event in dataset.events
            if event.get_qualifier_value(CounterAttackQualifier) is True
        ]
        assert len(counter_attack_events) == 26


class TestStatsBombGoalkeeperEvent:
    """Tests related to deserializing 30/Goalkeeper events"""

    def test_deserialize_all(self, dataset: EventDataset):
        """It should deserialize all goalkeeper events"""
        events = dataset.find_all("goalkeeper")
        assert (
            len(events) == 32 - 24 - 1 - 1
        )  # goalkeeper events - shot faced - goal conceded - clearance

    def test_save(self, dataset: EventDataset):
        """It should deserialaize goalkeeper saves"""
        # A save should be deserialized as a goalkeeper event
        save = dataset.get_event_by_id("c8e313fb-8ac0-41af-87dc-4a94afcaee4f")
        assert save.get_qualifier_value(GoalkeeperQualifier) == (
            GoalkeeperActionType.SAVE
        )
        # A save attempt should not be deserialized as a goalkeeper event
        goal_conceded = dataset.get_event_by_id(
            "3eb5f3a7-3654-4c85-8880-3ecc741dbb57"
        )
        assert goal_conceded.event_type == EventType.GENERIC
        shot_faced = dataset.get_event_by_id(
            "f60ea856-c679-4d1e-aa0c-5ce1a47a1353"
        )
        assert shot_faced.event_type == EventType.GENERIC

    def test_punch(self, dataset: EventDataset):
        """It should deserialize goalkeeper punches"""
        assert True  # no example in the dataset

    def test_smother(self, dataset: EventDataset):
        """It should deserialize goalkeeper smothers"""
        assert True  # no example in the dataset

    def test_collected(self, dataset: EventDataset):
        """It should deserialize goalkeeper collections"""
        collected = dataset.get_event_by_id(
            "5156545b-7add-4b6a-a8e4-c68672267464"
        )
        assert collected.get_qualifier_value(GoalkeeperQualifier) == (
            GoalkeeperActionType.CLAIM
        )

    def test_keeper_sweeper(self, dataset: EventDataset):
        """It should deserialize keeper sweeper actions"""
        # keeper sweeper with outcome 'clear' should be deserialized as
        # as a clearance event if the keeper uses his feet or head
        sweeper_clear = dataset.get_event_by_id(
            "6c84a193-d45b-4d6e-97bc-3f07af9001db"
        )
        assert sweeper_clear.event_type == EventType.CLEARANCE
        # keeper sweeper with outcome 'claim' should be deserialized as
        # a goalkeeper pick-up event if the keeper uses his hands
        sweeper_claim = dataset.get_event_by_id(
            "460f558e-c951-4262-b467-e078ea1faefc"
        )
        assert sweeper_claim.get_qualifier_value(GoalkeeperQualifier) == (
            GoalkeeperActionType.PICK_UP
        )


class TestStatsBombSubstitutionEvent:
    """Tests related to deserializing 18/Substitution events"""

    def test_deserialize_all(self, dataset: EventDataset):
        """It should deserialize all substitution events"""
        events = dataset.find_all("substitution")
        assert len(events) == 8

        # Verify that the player and replacement player are set correctly
        subs = [
            (3089, 5630),
            (3168, 12041),
            (3193, 5204),
            (9929, 5218),
            (12169, 13621),
            (3593, 11173),
            (3621, 5633),
            (5632, 6331),
        ]
        for event_idx, (player_id, replacement_player_id) in enumerate(subs):
            event = cast(SubstitutionEvent, events[event_idx])
            assert event.player == event.team.get_player_by_id(player_id)
            assert event.replacement_player == event.team.get_player_by_id(
                replacement_player_id
            )


class TestsStatsBombBadBehaviourEvent:
    """Tests related to deserializing 22/Bad Behaviour events"""

    def test_deserialize_all(self, dataset: EventDataset):
        """It should create a card event for each card given"""
        events = dataset.find_all("card")
        assert len(events) == 3 + 2  # bad behaviour + foul with card

        for event in events:
            assert event.card_type == CardType.FIRST_YELLOW

    def test_attributes(self, dataset: EventDataset):
        """Verify specific attributes of cards"""
        card = dataset.get_event_by_id("a661cfcc-a5d3-4156-9a22-4842caf2c071")
        # A card should have a card type
        assert card.card_type == CardType.FIRST_YELLOW
        # Card qualifiers should not be added
        assert card.get_qualifier_value(CardQualifier) is None


class TestStatsBombFoulCommittedEvent:
    """Tests related to deserializing 2/Foul Committed events"""

    def test_deserialize_all(self, dataset: EventDataset):
        """It should deserialize all foul committed events"""
        events = dataset.find_all("foul_committed")
        assert len(events) == 27

    def test_card(self, dataset: EventDataset):
        """It should add a card qualifier if a card was given"""
        foul_with_card = dataset.get_event_by_id(
            "5c3421f8-17c1-4a84-8fd2-1dbd11724156"
        )
        assert (
            foul_with_card.get_qualifier_value(CardQualifier)
            == CardType.FIRST_YELLOW
        )

        foul_without_card = dataset.get_event_by_id(
            "309c22be-d1fc-43a4-a9ee-4643c04afb14"
        )
        assert foul_without_card.get_qualifier_value(CardQualifier) is None


class TestStatsBombPressureEvent:
    """Tests related to deserializing 17/Pressure events"""

    def test_deserialize_all(self, dataset: EventDataset):
        """It should deserialize all pressure events"""
        events = dataset.find_all("pressure")
        assert len(events) == 203


class TestStatsBombPlayerOffEvent:
    """Tests related to deserializing 19/Player Off events"""

    def test_deserialize_all(self, dataset: EventDataset):
        """It should deserialize all player off events"""
        events = dataset.find_all("player_off")
        assert len(events) == 0


class TestStatsBombPlayerOnEvent:
    """Tests related to deserializing 20/Player On events"""

    def test_deserialize_all(self, dataset: EventDataset):
        """It should deserialize all player on events"""
        events = dataset.find_all("player_on")
        assert len(events) == 0


class TestStatsBombRecoveryEvent:
    """Tests related to deserializing 23/Recovery events"""

    def test_deserialize_all(self, dataset: EventDataset):
        """It should deserialize all ball recovery events"""
        events = dataset.find_all("recovery")
        assert len(events) == 97


class TestStatsBombTacticalShiftEvent:
    """Tests related to deserializing 34/Tactical Shift events"""

    def test_deserialize_all(self, dataset: EventDataset):
        """It should deserialize all tactical shift events"""
        events = dataset.find_all("formation_change")
        assert len(events) == 2

    def test_attributes(self, dataset: EventDataset):
        """Verify specific attributes of tactical shift events"""
        formation_change = dataset.get_event_by_id(
            "983cdd00-6f7f-4d62-bfc2-74e4e5b0137f"
        )
        assert formation_change.formation_type == FormationType("4-3-3")

    def test_player_position(self, base_dir):
        dataset = statsbomb.load(
            lineup_data=base_dir / "files/statsbomb_lineup.json",
            event_data=base_dir / "files/statsbomb_event.json",
        )

        for item in dataset.aggregate("minutes_played", include_position=True):
            print(
                f"{item.player} {item.player.player_id}- {item.start_time} - {item.end_time} - {item.duration} - {item.position}"
            )

        home_team, away_team = dataset.metadata.teams
        period1, period2 = dataset.metadata.periods

        player = home_team.get_player_by_id(6379)
        assert player.positions.ranges() == [
            (
                period1.start_time,
                period2.start_time,
                PositionType.RightMidfield,
            ),
            (
                period2.start_time,
                period2.end_time,
                PositionType.RightBack,
            ),
        ]

        # This player gets a new position 30 sec after he gets on the pitch, these two positions must be merged
        player = away_team.get_player_by_id(6935)
        assert player.positions.ranges() == [
            (
                period2.start_time + timedelta(seconds=1362.254),
                period2.end_time,
                PositionType.LeftMidfield,
            )
        ]<|MERGE_RESOLUTION|>--- conflicted
+++ resolved
@@ -9,12 +9,6 @@
 import kloppy.infra.serializers.event.statsbomb.specification as SB
 from kloppy import statsbomb
 from kloppy.domain import (
-<<<<<<< HEAD
-    build_coordinate_system,
-    TakeOnResult,
-    Dimension,
-=======
->>>>>>> 9cee426c
     BallState,
     BodyPart,
     BodyPartQualifier,
