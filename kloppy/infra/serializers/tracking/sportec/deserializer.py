import logging
import warnings
from collections import defaultdict
from datetime import datetime, timedelta
from typing import IO, Dict, NamedTuple, Optional, Set, Union

from lxml import etree, objectify

from kloppy.domain import (
    AttackingDirection,
    BallState,
    DatasetFlag,
    Metadata,
    Orientation,
    PlayerData,
    Point,
    Point3D,
    Provider,
    TrackingDataset,
    attacking_direction_from_frame,
)
from kloppy.domain.services.frame_factory import create_frame
from kloppy.infra.serializers.event.sportec.deserializer import (
    sportec_metadata_from_xml_elm,
)
from kloppy.utils import performance_logging

from ..deserializer import TrackingDataDeserializer

logger = logging.getLogger(__name__)

BALL_STATUS = "BallStatus"
BALL_POSSESSION = "BallPossession"

GAME_SECTION_TO_PERIOD_ID = {
    "firstHalf": 1,
    "secondHalf": 2,
    "firstHalfExtra": 3,
    "secondHalfExtra": 4,
}


def _unstack_framesets(
    raw_data: IO[bytes],
    limit: Optional[int] = None,
    only_alive: bool = True,
    objects_to_skip: Optional[Set] = None,
) -> Dict[int, Dict[int, Dict]]:
    """Unstack framesets.

    Sportec groups frames per period and object in a frameset. This function
    unstacks the framesets and returns a dictionary with the following format:

        {
            10_000: {
                'ball': {
                    'N': "10000",
                    'X': 20.92,
                    'Y': 2.84,
                    'Z': 0.08,
                    'S': 4.91,
                    'BallPossession': "2",
                    'BallStatus': "1"
                    [...]
                },
                'DFL-OBJ-002G3I': {
                    'N': "10000",
                    'X': "0.35",
                    'Y': "-25.26",
                    'S': "0.00",
                    [...]
                },
                [....]
            },
            10_001: {
              ...
            }
        }

    The keys are the frame IDs, and the values are dictionaries with the object
    IDs as keys and their attributes as values.

    Args:
        raw_data: The raw data stream to be parsed.
        limit: If a limit is provided, the function will stop processing frames
            for an object once the limit is reached.
        only_alive: If True, only frames with a ball status of 1 will be
            processed.
        objects_to_skip: A set of object IDs to skip during processing.

    Returns:
        A dictionary with the unstacked framesets.

    Notes:
        This function assumes that the framesets are ordered by period and
        that the frames in each frameset are ordered.
    """
    objects_to_skip = objects_to_skip or set()
    frames = defaultdict(lambda: defaultdict(dict))
    frames_per_obj = defaultdict(int)
    current_period = None
    current_obj = None

    context = etree.iterparse(
        raw_data, events=("start", "end"), huge_tree=True
    )

    for event, elem in context:
        try:
            if event == "start" and elem.tag == "FrameSet":
                game_section = elem.get("GameSection")
                if game_section in GAME_SECTION_TO_PERIOD_ID:
                    # we can stop parsing if ...
                    if (
                        # it is not a frameset of the first period
                        current_period is not None
                        # we've finished parsing the current period
                        and current_period
                        != GAME_SECTION_TO_PERIOD_ID[game_section]
                        # all objects have reached the limit
                        and (
                            limit
                            and all(n > limit for n in frames_per_obj.values())
                        )
                    ):
                        break

                    current_period = GAME_SECTION_TO_PERIOD_ID[game_section]
                    current_obj = (
                        "ball"
                        if elem.get("TeamId") == "BALL"
                        else elem.get("PersonId")
                    )

                    if current_obj in objects_to_skip:
                        current_obj = (
                            None  # Mark as invalid to skip Frame processing
                        )

            elif event == "start" and elem.tag == "Frame":
                # we can skip this frame if ...
                if (
                    # it does not track a known object in a known period
                    (current_period and current_obj)
                    # we are not tracking frames in which the ball is not in play
                    and (not only_alive or int(elem.get(BALL_STATUS, 0)) == 1)
                    # we have reached the limit for this object
                    and (
                        not limit or frames_per_obj.get(current_obj, 0) < limit
                    )
                ):
                    frame_id = int(elem.get("N"))
                    frames[current_period][frame_id][current_obj] = {
                        k: v for k, v in elem.items()
                    }
                    frames_per_obj[current_obj] += 1

            elif event == "end" and elem.tag == "FrameSet":
                elem.clear()
        finally:
            elem.clear()
            while elem.getprevious() is not None:
                del elem.getparent()[0]

    return dict(frames)


class SportecTrackingDataInputs(NamedTuple):
    meta_data: IO[bytes]
    raw_data: IO[bytes]


class SportecTrackingDataDeserializer(TrackingDataDeserializer):
    @property
    def provider(self) -> Provider:
        return Provider.SPORTEC

    def __init__(
        self,
        limit: Optional[int] = None,
        sample_rate: Optional[float] = None,
        coordinate_system: Optional[Union[str, Provider]] = None,
        only_alive: bool = True,
    ):
        super().__init__(limit, sample_rate, coordinate_system)
        self.only_alive = only_alive

    def deserialize(
        self, inputs: SportecTrackingDataInputs
    ) -> TrackingDataset:
        with performance_logging("parse metadata", logger=logger):
            match_root = objectify.fromstring(inputs.meta_data.read())
            sportec_metadata = sportec_metadata_from_xml_elm(match_root)
            date = datetime.fromisoformat(
                match_root.MatchInformation.General.attrib["KickoffTime"]
            )
            game_week = match_root.MatchInformation.General.attrib["MatchDay"]
            game_id = match_root.MatchInformation.General.attrib["MatchId"]
            periods = sportec_metadata.periods
            teams = home_team, away_team = sportec_metadata.teams
            player_map = {
                player.player_id: player
                for team in teams
                for player in team.players
            }
            official_ids = {
                official.official_id
                for official in (sportec_metadata.officials or [])
            }

            transformer = self.get_transformer(
                pitch_length=sportec_metadata.x_max,
                pitch_width=sportec_metadata.y_max,
            )

        # Stream and process tracking data
        with performance_logging("parse tracking data", logger=logger):
            period_frames = _unstack_framesets(
                inputs.raw_data,
                limit=int(self.limit / self.sample_rate)
                if self.sample_rate and self.limit
                else self.limit,
                only_alive=self.only_alive,
                objects_to_skip=official_ids,
            )
<<<<<<< HEAD
            game_week = match_root.MatchInformation.General.attrib["MatchDay"]
            game_id = match_root.MatchInformation.General.attrib["MatchId"]

            def _iter():
                player_map = {}
                for player in home_team.players:
                    player_map[player.player_id] = player
                for player in away_team.players:
                    player_map[player.player_id] = player

                sample = 1.0 / self.sample_rate

                for period in periods:
                    raw_frames = _read_section_data(data_root, period)

                    # Since python 3.6 dict keep insertion order. Don't need to sort
                    # on frame ID as it's already sorted.
                    # Ball FrameSet is always first and contains ALL frame ids. This
                    # makes sure even with substitutes the data is on order.
                    for i, (frame_id, frame_data) in enumerate(
                        sorted(raw_frames.items())
                    ):
                        if "ball" not in frame_data:
                            # Frames without ball data are corrupt.
                            continue

                        ball_data = frame_data["ball"]
                        if self.only_alive and ball_data["BallStatus"] != "1":
                            continue

                        if i % sample == 0:
                            yield create_frame(
                                frame_id=frame_id,
                                timestamp=timedelta(
                                    seconds=(
                                        frame_id
                                        # Do subtraction with integers to prevent floating errors
                                        - period.start_timestamp.seconds
                                        * sportec_metadata.fps
                                    )
                                    / sportec_metadata.fps
                                ),
                                ball_owning_team=(
                                    home_team
                                    if ball_data["BallPossession"] == "1"
                                    else away_team
                                ),
                                ball_state=(
                                    BallState.ALIVE
                                    if ball_data["BallStatus"] == "1"
                                    else BallState.DEAD
                                ),
                                period=period,
                                players_data={
                                    player_map[player_id]: PlayerData(
                                        coordinates=Point(
                                            x=float(raw_player_data["X"]),
                                            y=float(raw_player_data["Y"]),
                                        ),
                                        speed=float(raw_player_data["S"]),
                                    )
                                    for player_id, raw_player_data in frame_data.items()
                                    if player_id != "ball"
                                    and player_id not in official_ids
                                },
                                other_data={},
                                ball_coordinates=Point3D(
                                    x=float(ball_data["X"]),
                                    y=float(ball_data["Y"]),
                                    z=float(ball_data["Z"]),
                                ),
                                ball_speed=float(ball_data["S"]),
                            )
=======
>>>>>>> b0828d32

            frames = []
            sample = 1.0 / self.sample_rate if self.sample_rate else 1
            frame_count = 0

            for period in periods:
                raw_period_frames = period_frames.get(period.id, {})

                sorted_frame_ids = sorted(raw_period_frames.keys())
                for (
                    i,
                    frame_id,
                ) in enumerate(sorted_frame_ids):
                    if self.limit and frame_count >= self.limit:
                        break

                    frame_data = raw_period_frames[frame_id]
                    if "ball" not in frame_data:
                        continue

                    ball_data = frame_data.get("ball", {})
                    if (
                        self.only_alive
                        and int(ball_data.get(BALL_STATUS, 0)) != 1
                    ):
                        continue

                    if i % sample != 0:
                        continue

                    try:
                        frame = create_frame(
                            frame_id=frame_id,
                            timestamp=timedelta(
                                seconds=(
                                    frame_id
                                    - period.start_timestamp.seconds
                                    * sportec_metadata.fps
                                )
                                / sportec_metadata.fps
                            ),
                            ball_owning_team=home_team
                            if int(ball_data.get(BALL_POSSESSION, 0)) == 1
                            else away_team,
                            ball_state=BallState.ALIVE
                            if int(ball_data.get(BALL_STATUS, 0)) == 1
                            else BallState.DEAD,
                            period=period,
                            players_data={
                                player_map[object_id]: PlayerData(
                                    coordinates=Point(
                                        x=float(data.get("X", 0)),
                                        y=float(data.get("Y", 0)),
                                    ),
                                    speed=float(data.get("S", 0)),
                                )
                                for object_id, data in frame_data.items()
                                if object_id != "ball"
                                and object_id not in official_ids
                                and object_id in player_map
                            },
                            ball_coordinates=Point3D(
                                x=float(ball_data.get("X", 0)),
                                y=float(ball_data.get("Y", 0)),
                                z=float(ball_data.get("Z", 0)),
                            ),
                            ball_speed=float(ball_data.get("S", 0)),
                            other_data={},
                        )
                        frames.append(transformer.transform_frame(frame))
                        frame_count += 1
                    except KeyError as e:
                        logger.warning(
                            f"Skipping frame {frame_id} due to missing data: {e}"
                        )

        # Determine orientation
        try:
            first_frame = next(
                frame for frame in frames if frame.period.id == 1
            )
            orientation = (
                Orientation.HOME_AWAY
                if attacking_direction_from_frame(first_frame)
                == AttackingDirection.LTR
                else Orientation.AWAY_HOME
            )
        except StopIteration:
            orientation = Orientation.NOT_SET
            logger.warning("Could not determine dataset orientation")

        metadata = Metadata(
            teams=teams,
            periods=periods,
            pitch_dimensions=transformer.get_to_coordinate_system().pitch_dimensions,
            score=sportec_metadata.score,
            frame_rate=sportec_metadata.fps,
            orientation=orientation,
            provider=Provider.SPORTEC,
            flags=DatasetFlag.BALL_OWNING_TEAM | DatasetFlag.BALL_STATE,
            coordinate_system=transformer.get_to_coordinate_system(),
            date=date,
            game_week=game_week,
            game_id=game_id,
            home_coach=sportec_metadata.home_coach,
            away_coach=sportec_metadata.away_coach,
            officials=sportec_metadata.officials,
        )

        return TrackingDataset(
            records=frames,
            metadata=metadata,
        )<|MERGE_RESOLUTION|>--- conflicted
+++ resolved
@@ -223,82 +223,6 @@
                 only_alive=self.only_alive,
                 objects_to_skip=official_ids,
             )
-<<<<<<< HEAD
-            game_week = match_root.MatchInformation.General.attrib["MatchDay"]
-            game_id = match_root.MatchInformation.General.attrib["MatchId"]
-
-            def _iter():
-                player_map = {}
-                for player in home_team.players:
-                    player_map[player.player_id] = player
-                for player in away_team.players:
-                    player_map[player.player_id] = player
-
-                sample = 1.0 / self.sample_rate
-
-                for period in periods:
-                    raw_frames = _read_section_data(data_root, period)
-
-                    # Since python 3.6 dict keep insertion order. Don't need to sort
-                    # on frame ID as it's already sorted.
-                    # Ball FrameSet is always first and contains ALL frame ids. This
-                    # makes sure even with substitutes the data is on order.
-                    for i, (frame_id, frame_data) in enumerate(
-                        sorted(raw_frames.items())
-                    ):
-                        if "ball" not in frame_data:
-                            # Frames without ball data are corrupt.
-                            continue
-
-                        ball_data = frame_data["ball"]
-                        if self.only_alive and ball_data["BallStatus"] != "1":
-                            continue
-
-                        if i % sample == 0:
-                            yield create_frame(
-                                frame_id=frame_id,
-                                timestamp=timedelta(
-                                    seconds=(
-                                        frame_id
-                                        # Do subtraction with integers to prevent floating errors
-                                        - period.start_timestamp.seconds
-                                        * sportec_metadata.fps
-                                    )
-                                    / sportec_metadata.fps
-                                ),
-                                ball_owning_team=(
-                                    home_team
-                                    if ball_data["BallPossession"] == "1"
-                                    else away_team
-                                ),
-                                ball_state=(
-                                    BallState.ALIVE
-                                    if ball_data["BallStatus"] == "1"
-                                    else BallState.DEAD
-                                ),
-                                period=period,
-                                players_data={
-                                    player_map[player_id]: PlayerData(
-                                        coordinates=Point(
-                                            x=float(raw_player_data["X"]),
-                                            y=float(raw_player_data["Y"]),
-                                        ),
-                                        speed=float(raw_player_data["S"]),
-                                    )
-                                    for player_id, raw_player_data in frame_data.items()
-                                    if player_id != "ball"
-                                    and player_id not in official_ids
-                                },
-                                other_data={},
-                                ball_coordinates=Point3D(
-                                    x=float(ball_data["X"]),
-                                    y=float(ball_data["Y"]),
-                                    z=float(ball_data["Z"]),
-                                ),
-                                ball_speed=float(ball_data["S"]),
-                            )
-=======
->>>>>>> b0828d32
 
             frames = []
             sample = 1.0 / self.sample_rate if self.sample_rate else 1
