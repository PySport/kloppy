from datetime import timedelta
from typing import List, Dict, Optional

from kloppy.domain import (
    Point,
    Point3D,
    Team,
    Event,
    Frame,
    Period,
    Player,
    PlayerData,
<<<<<<< HEAD
    GameStateValue,
=======
    PositionType,
>>>>>>> ef2c3985
)
from kloppy.domain.services.frame_factory import create_frame
from kloppy.exceptions import DeserializationError


def parse_str_ts(timestamp: str) -> float:
    """Parse a HH:mm:ss string timestamp into number of seconds."""
    h, m, s = timestamp.split(":")
    return timedelta(seconds=int(h) * 3600 + int(m) * 60 + float(s))


def parse_obv_values(raw_event: dict) -> Optional[GameStateValue]:
    game_state_values_data = {}
    obv_mapping = {
        "obv_for_before": "gsv_scoring_before",
        "obv_against_before": "gsv_conceding_before",
        "obv_for_after": "gsv_scoring_after",
        "obv_against_after": "gsv_conceding_after",
    }
    for sb_name, kloppy_name in obv_mapping.items():
        obv_value = raw_event.get(sb_name)
        if obv_value is not None:
            game_state_values_data[kloppy_name] = obv_value

    if game_state_values_data:
        game_state_value = GameStateValue(**game_state_values_data)

        return game_state_value


def get_team_by_id(team_id: int, teams: List[Team]) -> Team:
    """Get a team by its id."""
    if str(team_id) == teams[0].team_id:
        return teams[0]
    elif str(team_id) == teams[1].team_id:
        return teams[1]
    else:
        raise DeserializationError(f"Unknown team_id {team_id}")


def get_period_by_id(period_id: int, periods: List[Period]) -> Period:
    """Get a period by its id."""
    for period in periods:
        if period.id == period_id:
            return period
    raise DeserializationError(f"Unknown period_id {period_id}")


def parse_coordinates(
    coordinates: List[float], fidelity_version: int
) -> Point:
    """Parse coordinates into a kloppy Point.

    Coordinates are cell-based, so 1,1 (low-granularity) or 0.1,0.1
    (high-granularity) is the top-left square 'yard' of the field (in
    landscape), even though 0,0 is the true coordinate of the corner flag.

    [1, 120] x [1, 80]
    +-----+-----+
    | 1,1 | 2,1 |
    +-----+-----+
    | 1,2 | 2,2 |
    +-----+-----+
    """
    cell_side = 0.1 if fidelity_version == 2 else 1.0
    cell_relative_center = cell_side / 2
    if len(coordinates) == 2:
        return Point(
            x=coordinates[0] - cell_relative_center,
            y=coordinates[1] - cell_relative_center,
        )
    elif len(coordinates) == 3:
        # A coordinate in the goal frame, only used for the end location of
        # Shot events. The y-coordinates and z-coordinates are always detailed
        # to a tenth of a yard.
        return Point3D(
            x=coordinates[0] - cell_relative_center,
            y=coordinates[1] - 0.05,
            z=coordinates[2] - 0.05,
        )
    else:
        raise DeserializationError(
            f"Unknown coordinates format: {coordinates}"
        )


def parse_freeze_frame(
    freeze_frame: List[Dict],
    fidelity_version: int,
    home_team: Team,
    away_team: Team,
    event: Event,
    visible_area: Optional[List] = None,
) -> Frame:
    """Parse a freeze frame into a kloppy Frame."""
    players_data = {}

    def get_player_from_freeze_frame(player_data, team, i):
        if "player" in player_data:
            return team.get_player_by_id(player_data["player"]["id"])
        elif player_data.get("actor"):
            return event.player
        elif player_data.get("keeper"):
            return team.get_player_by_position(
                position=PositionType.Goalkeeper, time=event.time
            )
        else:
            return Player(
                player_id=f"T{team.team_id}-E{event.event_id}-{i}",
                team=team,
                jersey_no=None,
            )

    for i, freeze_frame_player in enumerate(freeze_frame):
        is_teammate = (event.team == home_team) == freeze_frame_player[
            "teammate"
        ]
        freeze_frame_team = home_team if is_teammate else away_team

        player = get_player_from_freeze_frame(
            freeze_frame_player, freeze_frame_team, i
        )

        players_data[player] = PlayerData(
            coordinates=parse_coordinates(
                freeze_frame_player["location"], fidelity_version
            )
        )

    if event.player not in players_data:
        players_data[event.player] = PlayerData(coordinates=event.coordinates)

    FREEZE_FRAME_FPS = 25
    frame_id = int(
        event.period.start_timestamp.total_seconds()
        + event.timestamp.total_seconds() * FREEZE_FRAME_FPS
    )

    frame = create_frame(
        frame_id=frame_id,
        ball_coordinates=Point3D(
            x=event.coordinates.x, y=event.coordinates.y, z=0
        ),
        players_data=players_data,
        period=event.period,
        timestamp=event.timestamp,
        ball_state=event.ball_state,
        ball_owning_team=event.ball_owning_team,
        other_data={"visible_area": visible_area},
    )

    return frame<|MERGE_RESOLUTION|>--- conflicted
+++ resolved
@@ -10,11 +10,8 @@
     Period,
     Player,
     PlayerData,
-<<<<<<< HEAD
+    PositionType,
     GameStateValue,
-=======
-    PositionType,
->>>>>>> ef2c3985
 )
 from kloppy.domain.services.frame_factory import create_frame
 from kloppy.exceptions import DeserializationError
