--- conflicted
+++ resolved
@@ -9,9 +9,6 @@
 import re
 from dataclasses import dataclass, replace
 from io import BufferedWriter, BytesIO, TextIOWrapper
-<<<<<<< HEAD
-from typing import IO, BinaryIO, ContextManager, Generator, Optional, Tuple, Union
-=======
 from typing import (
     IO,
     Any,
@@ -26,7 +23,6 @@
     Tuple,
     Union,
 )
->>>>>>> 18f4eecb
 
 from kloppy.exceptions import AdapterError, InputNotFoundError
 from kloppy.infra.io.adapters import get_adapter
@@ -99,11 +95,7 @@
         return file_or_path, False  # type: ignore
 
     raise TypeError(
-<<<<<<< HEAD
-        f"Unsupported type for {file_or_path}, " f"{file_or_path.__class__.__name__}."
-=======
         f"Unsupported type for {file_or_path}, {file_or_path.__class__.__name__}."
->>>>>>> 18f4eecb
     )
 
 
