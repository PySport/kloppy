"""XML parser for Stats Perform MA1 feeds."""

from datetime import datetime, timezone
from typing import Any, Dict, List, Optional, Tuple

<<<<<<< HEAD
from kloppy.domain import Ground, Period, Player, Score, Team
=======
from kloppy.domain import Period, Score, Team, Ground, Player, PositionType
>>>>>>> c7ed1a7a
from kloppy.exceptions import DeserializationError

from ..formation_mapping import (
    formation_name_mapping,
    formation_position_mapping,
    FormationType,
)
from .base import OptaXMLParser


class MA1XMLParser(OptaXMLParser):
    """Extract data from a Stats Perform MA1 data stream."""

    def extract_periods(self) -> List[Period]:
        parsed_periods = []
        live_data = self.root.liveData
        match_details = live_data.matchDetails
        periods = match_details.periods
        for period in periods.iterchildren(tag="period"):
            parsed_periods.append(
                Period(
                    id=int(period.get("id")),
                    start_timestamp=datetime.strptime(
                        period.get("start"), "%Y-%m-%dT%H:%M:%SZ"
                    ).replace(tzinfo=timezone.utc),
                    end_timestamp=datetime.strptime(
                        period.get("end"), "%Y-%m-%dT%H:%M:%SZ"
                    ).replace(tzinfo=timezone.utc),
                )
            )
        return parsed_periods

    def extract_score(self) -> Optional[Score]:
        return None

    def extract_lineups(self) -> Tuple[Team, Team]:
        teams = {}
        for parsed_team in self._parse_teams():
            team_id = parsed_team["team_id"]
            teams[team_id] = Team(
                team_id=team_id,
                name=parsed_team["name"],
                ground=(
                    Ground.HOME
                    if parsed_team["ground"] == "home"
                    else Ground.AWAY
                ),
            )

        for parsed_player in self._parse_players():
            player_id = parsed_player["player_id"]
            team_id = parsed_player["team_id"]
            team = teams[team_id]
            player = Player(
                player_id=player_id,
                team=team,
                jersey_no=parsed_player["jersey_no"],
                name=parsed_player["name"],
                first_name=parsed_player["first_name"],
                last_name=parsed_player["last_name"],
                starting=parsed_player["starting"],
                starting_position=parsed_player["position"],
            )
            team.players.append(player)

        home_team = next(
            (team for team in teams.values() if team.ground == Ground.HOME),
            None,
        )
        away_team = next(
            (team for team in teams.values() if team.ground == Ground.AWAY),
            None,
        )
        if home_team is None:
            raise DeserializationError("Could not find home team")
        if away_team is None:
            raise DeserializationError("Could not find away team")
        if len(home_team.players) == 0 or len(away_team.players) == 0:
            raise DeserializationError("Lineup incomplete")
        return home_team, away_team

    def _parse_teams(self) -> List[Dict[str, Any]]:
        parsed_teams = []
        match_info = self.root.matchInfo
        teams = match_info.contestants.iterchildren(tag="contestant")

        team_formations = {}
        live_data = self.root.liveData
        line_ups = live_data.iterchildren(tag="lineUp")
        for line_up in line_ups:
            team_id = line_up.get("contestantId")
            raw_formation = line_up.get("formationUsed")
            formation = formation_name_mapping.get(
                raw_formation, FormationType.UNKNOWN
            )
            team_formations[team_id] = formation

        for team in teams:
            team_attributes = team.attrib
            team_id = team_attributes["id"]
            parsed_teams.append(
                {
                    "team_id": team_id,
                    "name": team_attributes["name"],
                    "ground": team_attributes["position"],
                    "starting_formation": team_formations[team_id],
                }
            )
        return parsed_teams

    def _parse_players(self) -> List[Dict[str, Any]]:
        parsed_players = []
        live_data = self.root.liveData
        line_ups = live_data.iterchildren(tag="lineUp")
        for line_up in line_ups:
            team_id = line_up.get("contestantId")
            raw_formation = line_up.get("formationUsed")
            formation = formation_name_mapping.get(
                raw_formation, FormationType.UNKNOWN
            )

            players = line_up.iterchildren(tag="player")
            for player in players:
                player_attributes = player.attrib
                player_id = player_attributes["playerId"]

                if "formationPlace" in player_attributes:
                    player_position = (
                        formation_position_mapping[formation][
                            int(player_attributes["formationPlace"])
                        ]
                        if formation != FormationType.UNKNOWN
                        else PositionType.Unknown
                    )
                    starting = True
                else:
                    player_position = None
                    starting = False
                parsed_players.append(
                    {
                        "player_id": player_id,
                        "team_id": team_id,
                        "jersey_no": int(player_attributes["shirtNumber"]),
                        "name": player_attributes["matchName"],
                        "first_name": player_attributes["shortFirstName"]
                        if "shortFirstName" in player_attributes
                        else player_attributes["firstName"],
                        "last_name": player_attributes["shortLastName"]
                        if "shortLastName" in player_attributes
                        else player_attributes["lastName"],
                        "starting": starting,
                        "position": player_position,
                    }
                )
        return parsed_players<|MERGE_RESOLUTION|>--- conflicted
+++ resolved
@@ -3,17 +3,13 @@
 from datetime import datetime, timezone
 from typing import Any, Dict, List, Optional, Tuple
 
-<<<<<<< HEAD
-from kloppy.domain import Ground, Period, Player, Score, Team
-=======
-from kloppy.domain import Period, Score, Team, Ground, Player, PositionType
->>>>>>> c7ed1a7a
+from kloppy.domain import Ground, Period, Player, PositionType, Score, Team
 from kloppy.exceptions import DeserializationError
 
 from ..formation_mapping import (
+    FormationType,
     formation_name_mapping,
     formation_position_mapping,
-    FormationType,
 )
 from .base import OptaXMLParser
 
