--- conflicted
+++ resolved
@@ -1,7 +1,7 @@
 import sys
 from abc import ABC, abstractmethod
 from collections import defaultdict
-from dataclasses import InitVar, dataclass, field, replace
+from dataclasses import dataclass, field, replace
 from datetime import datetime, timedelta
 from enum import Enum, Flag
 from typing import (
@@ -12,42 +12,34 @@
     Iterable,
     List,
     Literal,
-    NewType,
     Optional,
     TypeVar,
     Union,
     overload,
 )
 
-<<<<<<< HEAD
 from typing_extensions import Unpack
 
-from ...utils import deprecated, snake_case
+from kloppy.utils import deprecated, snake_case
+
 from .position import PositionType
 
 if sys.version_info >= (3, 8):
     from typing import Literal
 else:
     from typing_extensions import Literal
-=======
-from ...utils import deprecated, snake_case
-from .position import PositionType
->>>>>>> 18f4eecb
 
 if sys.version_info >= (3, 11):
     from typing import Self
 else:
     from typing_extensions import Self
 
-<<<<<<< HEAD
-from ...exceptions import InvalidFilterError, KloppyParameterError, OrientationError
-=======
-from ...exceptions import (
+from kloppy.exceptions import (
     InvalidFilterError,
     KloppyParameterError,
     OrientationError,
 )
->>>>>>> 18f4eecb
+
 from .formation import FormationType
 from .pitch import (
     Dimension,
@@ -102,11 +94,11 @@
     Data providers.
 
     Attributes:
-<<<<<<< HEAD
         METRICA (Provider):
         TRACAB (Provider):
         SECONDSPECTRUM (Provider):
         OPTA (Provider):
+        PFF (Provider):
         SKILLCORNER (Provider):
         STATSBOMB (Provider):
         SPORTEC (Provider):
@@ -116,22 +108,6 @@
         STATSPERFORM (Provider):
         SPORTVU (Provider):
         OTHER (Provider):
-=======
-        METRICA:
-        TRACAB:
-        SECONDSPECTRUM:
-        OPTA:
-        PFF:
-        SKILLCORNER:
-        STATSBOMB:
-        SPORTEC:
-        WYSCOUT:
-        KLOPPY:
-        DATAFACTORY:
-        STATSPERFORM:
-        HAWKEYE:
-        SPORTVU:
->>>>>>> 18f4eecb
     """
 
     METRICA = "metrica"
@@ -558,7 +534,6 @@
 
 
 class CoordinateSystem(ABC):
-<<<<<<< HEAD
     """
     Base class for coordinate systems.
 
@@ -578,9 +553,11 @@
         pitch_width (float, optional): The real width of the pitch.
     """
 
-    pitch_length: Optional[float] = None
-    pitch_width: Optional[float] = None
-=======
+    @property
+    @abstractmethod
+    def provider(self) -> Provider:
+        raise NotImplementedError
+
     @property
     @abstractmethod
     def origin(self) -> Origin:
@@ -607,7 +584,6 @@
     @property
     def pitch_width(self) -> Optional[float]:
         return self.pitch_dimensions.pitch_width
->>>>>>> 18f4eecb
 
     def __eq__(self, other):
         if isinstance(other, CoordinateSystem):
@@ -659,9 +635,7 @@
         return self._pitch_dimensions
 
 
-<<<<<<< HEAD
-@dataclass
-class KloppyCoordinateSystem(CoordinateSystem):
+class KloppyCoordinateSystem(ProviderCoordinateSystem):
     """
     Kloppy's default coordinate system.
 
@@ -672,9 +646,6 @@
     are 105m x 68m.
     """
 
-=======
-class KloppyCoordinateSystem(ProviderCoordinateSystem):
->>>>>>> 18f4eecb
     @property
     def provider(self) -> Provider:
         return Provider.KLOPPY
@@ -727,9 +698,7 @@
         return Provider.METRICA
 
 
-<<<<<<< HEAD
-@dataclass
-class TracabCoordinateSystem(CoordinateSystem):
+class TracabCoordinateSystem(ProviderCoordinateSystem):
     """
     Tracab coordinate system.
 
@@ -737,9 +706,6 @@
     bottom to top. The coordinates are in centimeters.
     """
 
-=======
-class TracabCoordinateSystem(ProviderCoordinateSystem):
->>>>>>> 18f4eecb
     @property
     def provider(self) -> Provider:
         return Provider.TRACAB
@@ -756,21 +722,10 @@
     def pitch_dimensions(self) -> PitchDimensions:
         if self._pitch_length is not None and self._pitch_width is not None:
             return MetricPitchDimensions(
-<<<<<<< HEAD
-                x_dim=Dimension(-1 * self.pitch_length / 2, self.pitch_length / 2),
-                y_dim=Dimension(-1 * self.pitch_width / 2, self.pitch_width / 2),
-                pitch_length=self.pitch_length,
-                pitch_width=self.pitch_width,
-=======
-                x_dim=Dimension(
-                    -1 * self._pitch_length / 2, self._pitch_length / 2
-                ),
-                y_dim=Dimension(
-                    -1 * self._pitch_width / 2, self._pitch_width / 2
-                ),
+                x_dim=Dimension(-1 * self._pitch_length / 2, self._pitch_length / 2),
+                y_dim=Dimension(-1 * self._pitch_width / 2, self._pitch_width / 2),
                 pitch_length=self._pitch_length,
                 pitch_width=self._pitch_width,
->>>>>>> 18f4eecb
                 standardized=False,
             ).convert(to_unit=Unit.CENTIMETERS)
         else:
@@ -783,9 +738,7 @@
             ).convert(to_unit=Unit.CENTIMETERS)
 
 
-<<<<<<< HEAD
-@dataclass
-class SecondSpectrumCoordinateSystem(CoordinateSystem):
+class SecondSpectrumCoordinateSystem(ProviderCoordinateSystem):
     """
     Second Spectrum coordinate system.
 
@@ -793,9 +746,6 @@
     bottom to top. The coordinates are in meters.
     """
 
-=======
-class SecondSpectrumCoordinateSystem(ProviderCoordinateSystem):
->>>>>>> 18f4eecb
     @property
     def provider(self) -> Provider:
         return Provider.SECONDSPECTRUM
@@ -812,21 +762,10 @@
     def pitch_dimensions(self) -> PitchDimensions:
         if self._pitch_length is not None and self._pitch_width is not None:
             return MetricPitchDimensions(
-<<<<<<< HEAD
-                x_dim=Dimension(-1 * self.pitch_length / 2, self.pitch_length / 2),
-                y_dim=Dimension(-1 * self.pitch_width / 2, self.pitch_width / 2),
-                pitch_length=self.pitch_length,
-                pitch_width=self.pitch_width,
-=======
-                x_dim=Dimension(
-                    -1 * self._pitch_length / 2, self._pitch_length / 2
-                ),
-                y_dim=Dimension(
-                    -1 * self._pitch_width / 2, self._pitch_width / 2
-                ),
+                x_dim=Dimension(-1 * self._pitch_length / 2, self._pitch_length / 2),
+                y_dim=Dimension(-1 * self._pitch_width / 2, self._pitch_width / 2),
                 pitch_length=self._pitch_length,
                 pitch_width=self._pitch_width,
->>>>>>> 18f4eecb
                 standardized=False,
             )
         else:
@@ -839,9 +778,7 @@
             )
 
 
-<<<<<<< HEAD
-@dataclass
-class OptaCoordinateSystem(CoordinateSystem):
+class OptaCoordinateSystem(ProviderCoordinateSystem):
     """
     Opta coordinate system.
 
@@ -849,9 +786,6 @@
     oriented from bottom to top. The coordinates range from 0 to 100.
     """
 
-=======
-class OptaCoordinateSystem(ProviderCoordinateSystem):
->>>>>>> 18f4eecb
     @property
     def provider(self) -> Provider:
         return Provider.OPTA
@@ -871,9 +805,7 @@
         )
 
 
-<<<<<<< HEAD
-@dataclass
-class SportecEventDataCoordinateSystem(CoordinateSystem):
+class SportecEventDataCoordinateSystem(ProviderCoordinateSystem):
     """
     Sportec event data coordinate system.
 
@@ -881,9 +813,6 @@
     from top to bottom. The coordinates are in meters.
     """
 
-=======
-class SportecEventDataCoordinateSystem(ProviderCoordinateSystem):
->>>>>>> 18f4eecb
     @property
     def provider(self) -> Provider:
         return Provider.SPORTEC
@@ -907,9 +836,7 @@
         )
 
 
-<<<<<<< HEAD
-@dataclass
-class SportecTrackingDataCoordinateSystem(CoordinateSystem):
+class SportecTrackingDataCoordinateSystem(ProviderCoordinateSystem):
     """
     Sportec tracking data coordinate system.
 
@@ -917,9 +844,6 @@
     from bottom to top. The coordinates are in meters.
     """
 
-=======
-class SportecTrackingDataCoordinateSystem(ProviderCoordinateSystem):
->>>>>>> 18f4eecb
     @property
     def provider(self) -> Provider:
         return Provider.SPORTEC
@@ -936,21 +860,10 @@
     def pitch_dimensions(self) -> PitchDimensions:
         if self._pitch_length is not None and self._pitch_width is not None:
             return MetricPitchDimensions(
-<<<<<<< HEAD
-                x_dim=Dimension(-1 * self.pitch_length / 2, self.pitch_length / 2),
-                y_dim=Dimension(-1 * self.pitch_width / 2, self.pitch_width / 2),
-                pitch_length=self.pitch_length,
-                pitch_width=self.pitch_width,
-=======
-                x_dim=Dimension(
-                    -1 * self._pitch_length / 2, self._pitch_length / 2
-                ),
-                y_dim=Dimension(
-                    -1 * self._pitch_width / 2, self._pitch_width / 2
-                ),
+                x_dim=Dimension(-1 * self._pitch_length / 2, self._pitch_length / 2),
+                y_dim=Dimension(-1 * self._pitch_width / 2, self._pitch_width / 2),
                 pitch_length=self._pitch_length,
                 pitch_width=self._pitch_width,
->>>>>>> 18f4eecb
                 standardized=False,
             )
         else:
@@ -963,9 +876,7 @@
             )
 
 
-<<<<<<< HEAD
-@dataclass
-class StatsBombCoordinateSystem(CoordinateSystem):
+class StatsBombCoordinateSystem(ProviderCoordinateSystem):
     """
     StatsBomb coordinate system.
 
@@ -974,9 +885,6 @@
     the y-coordinates range from 0 to 80.
     """
 
-=======
-class StatsBombCoordinateSystem(ProviderCoordinateSystem):
->>>>>>> 18f4eecb
     @property
     def provider(self) -> Provider:
         return Provider.STATSBOMB
@@ -1000,17 +908,14 @@
         )
 
 
-<<<<<<< HEAD
-class WyscoutCoordinateSystem(CoordinateSystem):
-    """
-    Wyscout coordinate system.
-
-    Uses a normalized pitch with the origin at the top left and the y-axis
-    oriented from top to bottom. The coordinates range from 0 to 100.
-    """
-
-=======
 class PFFCoordinateSystem(ProviderCoordinateSystem):
+    """
+    PFF coordinate system.
+
+    Uses a pitch with the origin at the center and the y-axis oriented
+    from bottom to top. The coordinates are in meters.
+    """
+
     @property
     def provider(self) -> Provider:
         return Provider.PFF
@@ -1027,12 +932,8 @@
     def pitch_dimensions(self) -> PitchDimensions:
         if self._pitch_length is not None and self._pitch_width is not None:
             return MetricPitchDimensions(
-                x_dim=Dimension(
-                    -1 * self._pitch_length / 2, self._pitch_length / 2
-                ),
-                y_dim=Dimension(
-                    -1 * self._pitch_width / 2, self._pitch_width / 2
-                ),
+                x_dim=Dimension(-1 * self._pitch_length / 2, self._pitch_length / 2),
+                y_dim=Dimension(-1 * self._pitch_width / 2, self._pitch_width / 2),
                 pitch_length=self._pitch_length,
                 pitch_width=self._pitch_width,
                 standardized=False,
@@ -1048,7 +949,13 @@
 
 
 class WyscoutCoordinateSystem(ProviderCoordinateSystem):
->>>>>>> 18f4eecb
+    """
+    Wyscout coordinate system.
+
+    Uses a normalized pitch with the origin at the top left and the y-axis
+    oriented from top to bottom. The coordinates range from 0 to 100.
+    """
+
     @property
     def provider(self) -> Provider:
         return Provider.WYSCOUT
@@ -1068,9 +975,7 @@
         )
 
 
-<<<<<<< HEAD
-@dataclass
-class SkillCornerCoordinateSystem(CoordinateSystem):
+class SkillCornerCoordinateSystem(ProviderCoordinateSystem):
     """
     SkillCorner coordinate system.
 
@@ -1078,9 +983,6 @@
     from bottom to top. The coordinates are in meters.
     """
 
-=======
-class SkillCornerCoordinateSystem(ProviderCoordinateSystem):
->>>>>>> 18f4eecb
     @property
     def provider(self) -> Provider:
         return Provider.SKILLCORNER
@@ -1097,21 +999,10 @@
     def pitch_dimensions(self) -> PitchDimensions:
         if self._pitch_length is not None and self._pitch_width is not None:
             return MetricPitchDimensions(
-<<<<<<< HEAD
-                x_dim=Dimension(-1 * self.pitch_length / 2, self.pitch_length / 2),
-                y_dim=Dimension(-1 * self.pitch_width / 2, self.pitch_width / 2),
-                pitch_length=self.pitch_length,
-                pitch_width=self.pitch_width,
-=======
-                x_dim=Dimension(
-                    -1 * self._pitch_length / 2, self._pitch_length / 2
-                ),
-                y_dim=Dimension(
-                    -1 * self._pitch_width / 2, self._pitch_width / 2
-                ),
+                x_dim=Dimension(-1 * self._pitch_length / 2, self._pitch_length / 2),
+                y_dim=Dimension(-1 * self._pitch_width / 2, self._pitch_width / 2),
                 pitch_length=self._pitch_length,
                 pitch_width=self._pitch_width,
->>>>>>> 18f4eecb
                 standardized=False,
             )
         else:
@@ -1124,9 +1015,7 @@
             )
 
 
-<<<<<<< HEAD
-@dataclass
-class DatafactoryCoordinateSystem(CoordinateSystem):
+class DatafactoryCoordinateSystem(ProviderCoordinateSystem):
     """
     Datafactory coordinate system.
 
@@ -1134,9 +1023,6 @@
     oriented from top to bottom. The coordinates range from -1 to 1.
     """
 
-=======
-class DatafactoryCoordinateSystem(ProviderCoordinateSystem):
->>>>>>> 18f4eecb
     @property
     def provider(self) -> Provider:
         return Provider.DATAFACTORY
@@ -1169,9 +1055,7 @@
             )
 
 
-<<<<<<< HEAD
-@dataclass
-class SportVUCoordinateSystem(CoordinateSystem):
+class SportVUCoordinateSystem(ProviderCoordinateSystem):
     """
     StatsPerform SportVU coordinate system.
 
@@ -1179,9 +1063,6 @@
     from top to bottom. The coordinates are in meters.
     """
 
-=======
-class SportVUCoordinateSystem(ProviderCoordinateSystem):
->>>>>>> 18f4eecb
     @property
     def provider(self) -> Provider:
         return Provider.SPORTVU
@@ -1206,6 +1087,13 @@
 
 
 class HawkEyeCoordinateSystem(ProviderCoordinateSystem):
+    """
+    HawkEye coordinate system.
+
+    Uses a pitch with the origin at the center and the y-axis oriented
+    from bottom to top. The coordinates are in meters.
+    """
+
     @property
     def provider(self) -> Provider:
         return Provider.HAWKEYE
@@ -1222,12 +1110,8 @@
     def pitch_dimensions(self) -> PitchDimensions:
         if self._pitch_length is not None and self._pitch_width is not None:
             return MetricPitchDimensions(
-                x_dim=Dimension(
-                    -1 * self._pitch_length / 2, self._pitch_length / 2
-                ),
-                y_dim=Dimension(
-                    -1 * self._pitch_width / 2, self._pitch_width / 2
-                ),
+                x_dim=Dimension(-1 * self._pitch_length / 2, self._pitch_length / 2),
+                y_dim=Dimension(-1 * self._pitch_width / 2, self._pitch_width / 2),
                 pitch_length=self._pitch_length,
                 pitch_width=self._pitch_width,
                 standardized=False,
