--- conflicted
+++ resolved
@@ -4,7 +4,6 @@
 repo_name: 'GitHub'
 edit_uri: blob/master/docs/
 extra_css: [style.css]
-<<<<<<< HEAD
 google_analytics: null # TODO: set-up Google Analytics project to track
 theme:
   name: material
@@ -149,57 +148,12 @@
               - PassQualifier: reference/event-data/qualifiers/pass.md
               - SetPieceQualifier: reference/event-data/qualifiers/set-piece.md
   - Development:
-=======
-# TODO: set-up Google Analytics project to track
-google_analytics: null
-theme:
-  name: material
-  custom_dir: docs/overrides
-nav:
-  - Home: index.md
-  - Open-data: open-data.md
-  - Getting-started:
-      - Datafactory: getting-started/datafactory.ipynb
-      - Metrica: getting-started/metrica.ipynb
-      - Opta: getting-started/opta.ipynb
-      - SecondSpectrum: getting-started/secondspectrum.ipynb
-      - SkillCorner: getting-started/skillcorner.ipynb
-      - Sportec: getting-started/sportec.ipynb
-      - Sportscode: getting-started/sportscode.ipynb
-      - Statsbomb: getting-started/statsbomb.ipynb
-      - StatsPerform: getting-started/statsperform.ipynb
-      - TRACAB: getting-started/tracab.ipynb
-      - Wyscout: getting-started/wyscout.ipynb
-  - Examples:
-      - Event Data: examples/event_data.ipynb
-      - Tracking Data: examples/tracking_data.ipynb
-      - Broadcast Tracking Data: examples/broadcast_tracking_data.ipynb
-      - Code data: examples/code_data.ipynb
-      - State: examples/state.ipynb
-      - Navigating: examples/navigating.ipynb
-      - Plotting: examples/plotting.ipynb
-      - Config: examples/config.ipynb
-      - Adapters: examples/adapter.ipynb
-        #  - API Reference:
-        #    - Domain:
-        #      - Common: api/domain/common.md
-        #      - Pitch: api/domain/pitch.md
-        #      - Tracking: api/domain/tracking.md
-        #      - Event: api/domain/event.md
-  - Providers: 'providers.md'
-  - Other:
->>>>>>> 97ad27e4
       - Issues: 'issues.md'
       - Contributing: 'contributing.md'
       - Sponsors: 'sponsors.md'
       - About: 'about.md'
-<<<<<<< HEAD
       - License: 'license.md'
   - Releases: 'changelog.md'
-=======
-      - Changelog: 'changelog.md'
-      - License: 'license.md'
->>>>>>> 97ad27e4
 plugins:
   # - mkdocs-jupyter:
   #     include: ["*.ipynb"]
