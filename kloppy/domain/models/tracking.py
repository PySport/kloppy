from dataclasses import dataclass, field
<<<<<<< HEAD
from typing import Any, Callable, Dict, Optional, Union, TYPE_CHECKING
=======
from typing import TYPE_CHECKING, Any, Callable, Optional
>>>>>>> bb938f3f

from kloppy.domain.models.common import DatasetType
from kloppy.utils import (
    deprecated,
    docstring_inherit_attributes,
)

if TYPE_CHECKING:
    from kloppy.io import FileLike, open_as_file

from .common import DataRecord, Dataset, Player
from .pitch import Point, Point3D

if TYPE_CHECKING:
    from pandas import DataFrame


@dataclass
class PlayerData:
    coordinates: Point
    distance: Optional[float] = None
    speed: Optional[float] = None
    other_data: dict[str, Any] = field(default_factory=dict)


@docstring_inherit_attributes(DataRecord)
@dataclass(repr=False)
class Frame(DataRecord):
    """
    Tracking data frame.

    Attributes:
        frame_id: The unique identifier of the frame. Aias for `record_id`.
        ball_coordinates: The coordinates of the ball
        players_data: A dictionary containing the tracking data for each player.
        ball_speed: The speed of the ball
        other_data: A dictionary containing additional data
    """

    frame_id: int
    players_data: dict[Player, PlayerData]
    other_data: dict[str, Any]
    ball_coordinates: Point3D
    ball_speed: Optional[float] = None

    @property
    def record_id(self) -> int:
        return self.frame_id

    @property
    def players_coordinates(self):
        return {
            player: player_data.coordinates
            for player, player_data in self.players_data.items()
        }

    def __str__(self):
        return f"<{self.__class__.__name__} frame_id='{self.frame_id}' time='{self.time}'>"

    def __repr__(self):
        return str(self)


@dataclass
@docstring_inherit_attributes(Dataset)
class TrackingDataset(Dataset[Frame]):
    """
    A tracking dataset.

    Attributes:
        dataset_type (DatasetType): `"DatasetType.TRACKING"`
        frames (List[Frame]): A list of frames. Alias for `records`.
        frame_rate (float): The frame rate (in Hertz) at which the data was recorded.
        metadata (Metadata): Metadata of the tracking dataset.
    """

    dataset_type: DatasetType = DatasetType.TRACKING

    @property
    def frames(self):
        return self.records

    @property
    def frame_rate(self):
        return self.metadata.frame_rate

    @deprecated(
        "to_pandas will be removed in the future. Please use to_df instead."
    )
    def to_pandas(
        self,
        record_converter: Optional[Callable[[Frame], dict]] = None,
        additional_columns=None,
    ) -> "DataFrame":  # noqa: F821
        try:
            import pandas as pd
        except ImportError:
            raise ImportError(
                "Seems like you don't have pandas installed. Please"
                " install it using: pip install pandas"
            )

        if not record_converter:
            from ..services.transformers.attribute import (
                DefaultFrameTransformer,
            )

            record_converter = DefaultFrameTransformer()

        def generic_record_converter(frame: Frame):
            row = record_converter(frame)
            if additional_columns:
                for k, v in additional_columns.items():
                    if callable(v):
                        value = v(frame)
                    else:
                        value = v
                    row.update({k: value})

            return row

        return pd.DataFrame.from_records(
            map(generic_record_converter, self.records)
        )

    # Update the to_cdf method in Dataset class
    def to_cdf(
        self,
        metadata_output_file: "FileLike",
        tracking_output_file: "FileLike",
        additional_metadata: Optional[Union[dict, "CdfMetaDataSchema"]] = None,
    ) -> None:
        """
        Export dataset to Common Data Format (CDF).

        Args:
            metadata_output_file: File path or file-like object for metadata JSON output.
                Must have .json extension if a string path.
            tracking_output_file: File path or file-like object for tracking JSONL output.
                Must have .jsonl extension if a string path.
            additional_metadata: Additional metadata to include in the CDF output.
                Can be a complete CdfMetaDataSchema TypedDict or a partial dict.
                Supported top-level keys: 'competition', 'season', 'stadium', 'meta', 'match'.
                Supports nested updates like {'stadium': {'id': '123'}}.

        Raises:
            KloppyError: If the dataset is not a TrackingDataset.
            ValueError: If file extensions are invalid.

        Examples:
            >>> # Export to local files
            >>> dataset.to_cdf(
            ...     metadata_output_file='metadata.json',
            ...     tracking_output_file='tracking.jsonl'
            ... )

            >>> # Export to S3
            >>> dataset.to_cdf(
            ...     metadata_output_file='s3://bucket/metadata.json',
            ...     tracking_output_file='s3://bucket/tracking.jsonl'
            ... )

            >>> # Export with partial metadata updates
            >>> dataset.to_cdf(
            ...     metadata_output_file='metadata.json',
            ...     tracking_output_file='tracking.jsonl',
            ...     additional_metadata={
            ...         'competition': {'id': '123'},
            ...         'season': {'id': '2024'},
            ...         'stadium': {'id': '456', 'name': 'Stadium Name'}
            ...     }
            ... )
        """
        from kloppy.domain import DatasetType
        from kloppy.exceptions import KloppyError
        from kloppy.infra.serializers.tracking.cdf import (
            CDFTrackingDataSerializer,
            CDFOutputs,
        )
        from kloppy.io import FileLike, open_as_file

        serializer = CDFTrackingDataSerializer()

        # TODO: write files but also support non-local files, similar to how open_as_file supports non-local files

        # Use open_as_file with mode="wb" for writing
        with open_as_file(
            metadata_output_file, mode="wb"
        ) as metadata_fp, open_as_file(
            tracking_output_file, mode="wb"
        ) as tracking_fp:

            serializer.serialize(
                dataset=self,
                outputs=CDFOutputs(
                    meta_data=metadata_fp, tracking_data=tracking_fp
                ),
                additional_metadata=additional_metadata,
            )


__all__ = ["Frame", "TrackingDataset", "PlayerData"]<|MERGE_RESOLUTION|>--- conflicted
+++ resolved
@@ -1,9 +1,5 @@
 from dataclasses import dataclass, field
-<<<<<<< HEAD
 from typing import Any, Callable, Dict, Optional, Union, TYPE_CHECKING
-=======
-from typing import TYPE_CHECKING, Any, Callable, Optional
->>>>>>> bb938f3f
 
 from kloppy.domain.models.common import DatasetType
 from kloppy.utils import (
