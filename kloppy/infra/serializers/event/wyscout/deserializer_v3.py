import json
import logging
from dataclasses import replace
from datetime import timedelta, timezone
from enum import Enum
from typing import Dict, List, Optional

from dateutil.parser import parse

from kloppy.domain import (
    BodyPart,
    BodyPartQualifier,
    CardType,
    CarryResult,
    CounterAttackQualifier,
    DuelQualifier,
    DuelResult,
    DuelType,
    EventDataset,
    FormationType,
    GoalkeeperActionType,
    GoalkeeperQualifier,
    Ground,
    InterceptionResult,
    Metadata,
    Orientation,
    PassQualifier,
    PassResult,
    PassType,
    Period,
    Player,
    Point,
    PositionType,
    Provider,
    Qualifier,
    SetPieceQualifier,
    SetPieceType,
    ShotResult,
    TakeOnResult,
    Team,
)
from kloppy.exceptions import DeserializationError
from kloppy.utils import performance_logging

from ..deserializer import EventDataDeserializer
from .deserializer_v2 import WyscoutInputs

logger = logging.getLogger(__name__)


INVALID_PLAYER = "0"

formations = {
    "4-4-2": FormationType.FOUR_FOUR_TWO,
    "4-4-1-1": FormationType.FOUR_FOUR_ONE_ONE,
    "4-3-2-1": FormationType.FOUR_THREE_TWO_ONE,
    "4-2-3-1": FormationType.FOUR_TWO_THREE_ONE,
    "4-1-4-1": FormationType.FOUR_ONE_FOUR_ONE,
    "4-1-3-2": FormationType.FOUR_ONE_THREE_TWO,
    "4-3-1-2": FormationType.FOUR_THREE_ONE_TWO,
    "4-3-3": FormationType.FOUR_THREE_THREE,
    "4-5-1": FormationType.FOUR_FIVE_ONE,
    "4-2-2-2": FormationType.FOUR_TWO_TWO_TWO,
    "4-2-1-3": FormationType.FOUR_TWO_ONE_THREE,
    "3-4-3": FormationType.THREE_FOUR_THREE,
    "3-4-1-2": FormationType.THREE_FOUR_ONE_TWO,
    "3-4-2-1": FormationType.THREE_FOUR_TWO_ONE,
    "3-5-2": FormationType.THREE_FIVE_TWO,
    "3-5-1-1": FormationType.THREE_FIVE_ONE_ONE,
    "5-3-2": FormationType.FIVE_THREE_TWO,
    "5-4-1": FormationType.FIVE_FOUR_ONE,
    "3-3-3-1": FormationType.THREE_THREE_THREE_ONE,
    "3-2-3-2": FormationType.THREE_TWO_THREE_TWO,
}

position_types_mapping: Dict[str, PositionType] = {
    "GK": PositionType.Goalkeeper,
    "LB": PositionType.LeftBack,
    "LWB": PositionType.LeftWingBack,
    "LB5": PositionType.LeftBack,
    "LCB": PositionType.LeftCenterBack,
    "LCB3": PositionType.LeftCenterBack,
    "CB": PositionType.CenterBack,
    "RCB": PositionType.RightCenterBack,
    "RCB3": PositionType.RightCenterBack,
    "RB": PositionType.RightBack,
    "RWB": PositionType.RightWingBack,
    "RB5": PositionType.RightBack,
    "LW": PositionType.LeftWing,
    "LAMF": PositionType.LeftAttackingMidfield,
    "LCMF3": PositionType.LeftCentralMidfield,
    "LCMF": PositionType.LeftCentralMidfield,
    "DMF": PositionType.DefensiveMidfield,
    "LDMF": PositionType.LeftDefensiveMidfield,
    "RDMF": PositionType.RightDefensiveMidfield,
    "RCMF3": PositionType.RightCentralMidfield,
    "RCMF": PositionType.RightCentralMidfield,
    "RAMF": PositionType.RightAttackingMidfield,
    "RW": PositionType.RightWing,
    "AMF": PositionType.AttackingMidfield,
    "LWF": PositionType.LeftForward,
    "CF": PositionType.Striker,
    "SS": PositionType.Striker,
    "RWF": PositionType.RightForward,
}


def _flip_point(point: Point) -> Point:
    return Point(x=100 - point.x, y=100 - point.y)


class ShotZoneResults(str, Enum):
    GOAL_BOTTOM_LEFT = "glb"
    GOAL_BOTTOM_RIGHT = "grb"
    GOAL_BOTTOM_CENTER = "gb"
    GOAL_CENTER_LEFT = "gl"
    GOAL_CENTER = "gc"
    GOAL_CENTER_RIGHT = "gr"
    GOAL_TOP_LEFT = "glt"
    GOAL_TOP_RIGHT = "grt"
    GOAL_TOP_CENTER = "gt"
    OUT_BOTTOM_RIGHT = "obr"
    OUT_BOTTOM_LEFT = "olb"
    OUT_RIGHT = "or"
    OUT_LEFT = "ol"
    OUT_LEFT_TOP = "olt"
    OUT_TOP = "ot"
    OUT_RIGHT_TOP = "ort"
    BLOCKED = "bc"


def _parse_team(raw_events, wyId: str, ground: Ground) -> Team:
    # Get the first formation description
    first_period_formation_info = raw_events["formations"][wyId]["1H"]
    first_formation_descr = next(iter(first_period_formation_info.values()))
    formation_str, formation_info = next(iter(first_formation_descr.items()))

    # Extract the formation and players' positions
    starting_formation = formations.get(formation_str)
    starting_players_positions = {
        player_id: position_types_mapping.get(
            player_info["position"].upper(), PositionType.Unknown
        )
        for player_descr in formation_info["players"]
        for player_id, player_info in player_descr.items()
    }

    team = Team(
        team_id=wyId,
        name=raw_events["teams"][wyId]["team"]["officialName"],
        ground=ground,
        starting_formation=starting_formation,
    )

    for player in raw_events["players"][wyId]:
        player_id = str(player["player"]["wyId"])
        starting_position = starting_players_positions.get(player_id)
        team.players.append(
            Player(
                player_id=player_id,
                team=team,
                jersey_no=None,
                first_name=player["player"]["firstName"],
                last_name=player["player"]["lastName"],
                starting=starting_position is not None,
                starting_position=starting_position,
            )
        )

    return team


def _create_shot_result_coordinates(raw_event: Dict) -> Optional[Point]:
    """Estimate the shot end location from the Wyscout tags.

    Wyscout does not provide end-coordinates of shots. Instead shots on goal
    are tagged with a zone. This function maps each of these zones to
    a coordinate. The zones and corresponding y-coordinate are depicted below.


        olt      | ot |      ort
     --------------------------------
          ||=================||
     -------------------------------
          || glt | gt | grt ||
     --------------------------------
      ol || gl | gc  | gr || or
     --------------------------------
      olb || glb  | gb | grb || orb

      40     45    50    55     60    (y-coordinate of zone)
        44.62               55.38     (y-coordiante of post)
    """
    if (
        raw_event["shot"]["goalZone"] == ShotZoneResults.GOAL_BOTTOM_CENTER
        or raw_event["shot"]["goalZone"] == ShotZoneResults.GOAL_CENTER
        or raw_event["shot"]["goalZone"] == ShotZoneResults.GOAL_TOP_CENTER
    ):
        return Point(100.0, 50.0)

    if (
        raw_event["shot"]["goalZone"] == ShotZoneResults.GOAL_BOTTOM_RIGHT
        or raw_event["shot"]["goalZone"] == ShotZoneResults.GOAL_CENTER_RIGHT
        or raw_event["shot"]["goalZone"] == ShotZoneResults.GOAL_TOP_RIGHT
    ):
        return Point(100.0, 55.0)

    if (
        raw_event["shot"]["goalZone"] == ShotZoneResults.GOAL_BOTTOM_LEFT
        or raw_event["shot"]["goalZone"] == ShotZoneResults.GOAL_CENTER_LEFT
        or raw_event["shot"]["goalZone"] == ShotZoneResults.GOAL_TOP_LEFT
    ):
        return Point(100.0, 45.0)

    if raw_event["shot"]["goalZone"] == ShotZoneResults.OUT_TOP:
        return Point(100.0, 50.0)

    if (
        raw_event["shot"]["goalZone"] == ShotZoneResults.OUT_RIGHT_TOP
        or raw_event["shot"]["goalZone"] == ShotZoneResults.OUT_RIGHT
        or raw_event["shot"]["goalZone"] == ShotZoneResults.OUT_BOTTOM_RIGHT
    ):
        return Point(100.0, 60.0)

    if (
        raw_event["shot"]["goalZone"] == ShotZoneResults.OUT_LEFT_TOP
        or raw_event["shot"]["goalZone"] == ShotZoneResults.OUT_LEFT
        or raw_event["shot"]["goalZone"] == ShotZoneResults.OUT_BOTTOM_LEFT
    ):
        return Point(100.0, 40.0)

    # If the shot is blocked, the start location is the best possible estimate
    # for the shot's end location
    if raw_event["shot"]["goalZone"] == ShotZoneResults.BLOCKED:
        return Point(
            x=float(raw_event["location"]["x"]),
            y=float(raw_event["location"]["y"]),
        )

    return None


def _generic_qualifiers(raw_event: Dict) -> List[Qualifier]:
    qualifiers: List[Qualifier] = []

    counter_attack_qualifier = CounterAttackQualifier(False)
    if raw_event["possession"]:
        if "counterattack" in raw_event["possession"]["types"]:
            counter_attack_qualifier = CounterAttackQualifier(True)
    qualifiers.append(counter_attack_qualifier)

    return qualifiers


def _parse_shot(raw_event: Dict) -> Dict:
    qualifiers = _generic_qualifiers(raw_event)
    if raw_event["shot"]["isGoal"] is True:
        result = ShotResult.GOAL
    elif raw_event["shot"]["onTarget"] is True:
        result = ShotResult.SAVED
    elif raw_event["shot"]["goalZone"] == "bc":
        result = ShotResult.BLOCKED
    else:
        result = ShotResult.OFF_TARGET

    if raw_event["shot"]["bodyPart"] == "head_or_other":
        qualifiers.append(BodyPartQualifier(value=BodyPart.HEAD))
    elif raw_event["shot"]["bodyPart"] == "left_foot":
        qualifiers.append(BodyPartQualifier(value=BodyPart.LEFT_FOOT))
    elif raw_event["shot"]["bodyPart"] == "right_foot":
        qualifiers.append(BodyPartQualifier(value=BodyPart.RIGHT_FOOT))

    return {
        "result": result,
        "result_coordinates": _create_shot_result_coordinates(raw_event),
        "qualifiers": qualifiers,
    }


def _check_secondary_event_types(
    raw_event, secondary_event_types_values: List[str]
) -> bool:
    return any(
        secondary_event_types in secondary_event_types_values
        for secondary_event_types in raw_event["type"]["secondary"]
    )


def _pass_qualifiers(raw_event) -> List[Qualifier]:
    qualifiers = _generic_qualifiers(raw_event)

    qualifier_mapping = {
        PassType.CROSS: ["cross", "cross_blocked"],
        PassType.HAND_PASS: ["hand_pass"],
        PassType.HEAD_PASS: ["head_pass"],
        PassType.SMART_PASS: ["smart_pass"],
        PassType.SHOT_ASSIST: ["shot_assist"],
        PassType.ASSIST: ["assist"],
    }

    for pass_type, secondary_event_types_values in qualifier_mapping.items():
        if _check_secondary_event_types(
            raw_event, secondary_event_types_values
        ):
            qualifiers.append(PassQualifier(pass_type))

    return qualifiers


def _parse_pass(raw_event: Dict, next_event: Dict, team: Team) -> Dict:
    pass_result = None
    receiver_player = None
    if len(raw_event["pass"]["endLocation"]) > 1:
        receiver_coordinates = Point(
            x=float(raw_event["pass"]["endLocation"]["x"]),
            y=float(raw_event["pass"]["endLocation"]["y"]),
        )
    else:
        receiver_coordinates = None

    if raw_event["pass"]["accurate"] is True:
        pass_result = PassResult.COMPLETE
        receiver_player = team.get_player_by_id(
            raw_event["pass"]["recipient"]["id"]
        )
    elif raw_event["pass"]["accurate"] is False:
        pass_result = PassResult.INCOMPLETE

    if raw_event["pass"].get("height") == "blocked":
        receiver_coordinates = None

    if next_event:
        if next_event["type"]["primary"] == "offside":
            pass_result = PassResult.OFFSIDE
        if next_event["type"]["primary"] == "game_interruption":
            if "ball_out" in next_event["type"]["secondary"]:
                pass_result = PassResult.OUT
        # Set end coordinates of blocked pass to start coordinates of next event if it is not a game interruption
        if raw_event["pass"].get("height") == "blocked":
            next_event_location = Point(
                x=float(next_event["location"]["x"]),
                y=float(next_event["location"]["y"]),
            )
            if team.team_id == str(next_event["team"]["id"]):
                receiver_coordinates = next_event_location
            else:
                receiver_coordinates = _flip_point(next_event_location)

    return {
        "result": pass_result,
        "qualifiers": _pass_qualifiers(raw_event),
        "receive_timestamp": None,
        "receiver_player": receiver_player,
        "receiver_coordinates": receiver_coordinates,
    }


def _parse_foul(raw_event: Dict) -> Dict:
    qualifiers = _generic_qualifiers(raw_event)
    return {
        "result": None,
        "qualifiers": qualifiers,
    }


def _parse_card(raw_event: Dict) -> Dict:
    qualifiers = _generic_qualifiers(raw_event)
    card_type = None
    if _check_secondary_event_types(raw_event, ["yellow_card"]):
        card_type = CardType.FIRST_YELLOW
    elif _check_secondary_event_types(raw_event, ["red_card"]):
        card_type = CardType.RED

    return {"result": None, "qualifiers": qualifiers, "card_type": card_type}


def _parse_recovery(raw_event: Dict) -> Dict:
    qualifiers = _generic_qualifiers(raw_event)
    return {
        "result": None,
        "qualifiers": qualifiers,
    }


def _parse_clearance(raw_event: Dict) -> Dict:
    qualifiers = _generic_qualifiers(raw_event)
    return {
        "result": None,
        "qualifiers": qualifiers,
    }


def _parse_interception(raw_event: Dict, next_event: Dict) -> Dict:
    qualifiers = _generic_qualifiers(raw_event)
    result = InterceptionResult.SUCCESS

    if next_event is not None:
        is_game_interruption = (
            next_event["type"]["primary"] == "game_interruption"
        )
        is_ball_out = "ball_out" in next_event["type"]["secondary"]
        is_loss = "loss" in raw_event["type"]["secondary"]
        is_pass_loss = (
            "pass" in raw_event["type"]["secondary"]
            and raw_event["pass"]["accurate"] is False
        )
        is_possession_loss = (
            next_event["possession"] is not None
            and raw_event["team"]["id"]
            != next_event["possession"]["team"]["id"]
        )

        if is_game_interruption and is_ball_out:
            result = InterceptionResult.OUT
        elif is_loss or is_pass_loss or is_possession_loss:
            result = InterceptionResult.LOST

    return {
        "result": result,
        "qualifiers": qualifiers,
    }


def _parse_carry(raw_event: Dict, next_event: Dict, start_ts: Dict) -> Dict:
    qualifiers = _generic_qualifiers(raw_event)
    carry_info = raw_event["carry"]
    end_coordinates = Point(
        x=float(carry_info["endLocation"]["x"]),
        y=float(carry_info["endLocation"]["y"]),
    )

    if next_event is not None:
        period_id = _parse_period_id(next_event["matchPeriod"])
        end_timestamp = _create_timestamp_timedelta(
            next_event, start_ts, period_id
        )
    else:
        period_id = _parse_period_id(raw_event["matchPeriod"])
        end_timestamp = _create_timestamp_timedelta(
            raw_event, start_ts, period_id
        )

    return {
        "result": CarryResult.COMPLETE,
        "qualifiers": qualifiers,
        "end_coordinates": end_coordinates,
        "end_timestamp": end_timestamp,
    }


def _parse_goalkeeper_save(raw_event: Dict) -> Dict:
    qualifiers = _generic_qualifiers(raw_event)

    goalkeeper_qualifiers = []
    if "save" in raw_event["type"]["secondary"]:
        goalkeeper_qualifiers.append(
            GoalkeeperQualifier(value=GoalkeeperActionType.SAVE)
        )

    if "save_with_reflex" == "save_with_reflex":
        goalkeeper_qualifiers.append(
            GoalkeeperQualifier(value=GoalkeeperActionType.REFLEX)
        )
    qualifiers.extend(goalkeeper_qualifiers)

    return {"result": None, "qualifiers": qualifiers}


def _parse_ball_out(raw_event: Dict) -> Dict:
    qualifiers = _generic_qualifiers(raw_event)
    return {"result": None, "qualifiers": qualifiers}


def _parse_set_piece(raw_event: Dict, next_event: Dict, team: Team) -> Dict:
    qualifiers = _generic_qualifiers(raw_event)
    result = {}

    # Pass set pieces
    if raw_event["type"]["primary"] == "goal_kick":
        qualifiers.append(SetPieceQualifier(SetPieceType.GOAL_KICK))
        result = _parse_pass(raw_event, next_event, team)
    elif raw_event["type"]["primary"] == "throw_in":
        qualifiers.append(SetPieceQualifier(SetPieceType.THROW_IN))
        qualifiers.append(PassQualifier(PassType.HAND_PASS))
        result = _parse_pass(raw_event, next_event, team)
    elif (
        raw_event["type"]["primary"] == "free_kick"
    ) and "free_kick_shot" not in raw_event["type"]["secondary"]:
        qualifiers.append(SetPieceQualifier(SetPieceType.FREE_KICK))
        result = _parse_pass(raw_event, next_event, team)
    elif (
        raw_event["type"]["primary"] == "corner"
    ) and "shot" not in raw_event["type"]["secondary"]:
        qualifiers.append(SetPieceQualifier(SetPieceType.CORNER_KICK))
        result = _parse_pass(raw_event, next_event, team)
    # Shot set pieces
    elif (
        raw_event["type"]["primary"] == "free_kick"
    ) and "free_kick_shot" in raw_event["type"]["secondary"]:
        qualifiers.append(SetPieceQualifier(SetPieceType.FREE_KICK))
        result = _parse_shot(raw_event)
    elif (raw_event["type"]["primary"] == "corner") and "shot" in raw_event[
        "type"
    ]["secondary"]:
        qualifiers.append(SetPieceQualifier(SetPieceType.CORNER_KICK))
        result = _parse_shot(raw_event)
    elif raw_event["type"]["primary"] == "penalty":
        qualifiers.append(SetPieceQualifier(SetPieceType.PENALTY))
        result = _parse_shot(raw_event)

    result["qualifiers"] = qualifiers
    return result


def _parse_take_on(raw_event: Dict) -> Dict:
    qualifiers = _generic_qualifiers(raw_event)
    result = None
    if "offensive_duel" in raw_event["type"]["secondary"]:
        if raw_event["groundDuel"]["keptPossession"]:
            result = TakeOnResult.COMPLETE
        else:
            result = TakeOnResult.INCOMPLETE
    elif "defensive_duel" in raw_event["type"]["secondary"]:
        if raw_event["groundDuel"]["recoveredPossession"]:
            result = TakeOnResult.COMPLETE
        else:
            result = TakeOnResult.INCOMPLETE
    elif "aerial_duel" in raw_event["type"]["secondary"]:
        if raw_event["aerialDuel"]["firstTouch"]:
            result = TakeOnResult.COMPLETE
        else:
            result = TakeOnResult.INCOMPLETE

    return {"result": result, "qualifiers": qualifiers}


def _parse_duel(raw_event: Dict) -> Dict:
    qualifiers = _generic_qualifiers(raw_event)
    duel_qualifiers = []
    secondary_types = raw_event["type"]["secondary"]

    if "ground_duel" in secondary_types:
        duel_qualifiers.append(DuelQualifier(value=DuelType.GROUND))
    elif "aerial_duel" in secondary_types:
        duel_qualifiers.extend(
            [
                DuelQualifier(value=DuelType.LOOSE_BALL),
                DuelQualifier(value=DuelType.AERIAL),
            ]
        )
    else:
        if (
            "loose_ball_duel" in secondary_types
            and "sliding_tackle" in secondary_types
        ):
            duel_qualifiers.extend(
                [
                    DuelQualifier(value=DuelType.GROUND),
                    DuelQualifier(value=DuelType.LOOSE_BALL),
                    DuelQualifier(value=DuelType.SLIDING_TACKLE),
                ]
            )
        elif "loose_ball_duel" in secondary_types:
            duel_qualifiers.extend(
                [
                    DuelQualifier(value=DuelType.GROUND),
                    DuelQualifier(value=DuelType.LOOSE_BALL),
                ]
            )
        elif "sliding_tackle" in secondary_types:
            duel_qualifiers.extend(
                [
                    DuelQualifier(value=DuelType.GROUND),
                    DuelQualifier(value=DuelType.SLIDING_TACKLE),
                ]
            )

    qualifiers.extend(duel_qualifiers)

    if (
        "offensive_duel" in secondary_types
        and raw_event["groundDuel"]["keptPossession"]
    ):
        result = DuelResult.WON
    elif (
        "defensive_duel" in secondary_types
        and raw_event["groundDuel"]["recoveredPossession"]
    ):
        result = DuelResult.WON
    elif (
        "aerial_duel" in secondary_types
        and raw_event["aerialDuel"]["firstTouch"]
    ):
        result = DuelResult.WON
    else:
        result = DuelResult.LOST

    return {"result": result, "qualifiers": qualifiers}


def _create_timestamp_timedelta(
    raw_event: Dict, start_ts: Dict, period_id: int
) -> timedelta:
    time_delta = (
        timedelta(
            seconds=float(raw_event["second"] + raw_event["minute"] * 60)
        )
        - start_ts[period_id]
    )

    return time_delta


def get_home_away_team_formation(event, team):
    if team.ground == Ground.HOME:
        current_home_team_formation = formations[event["team"]["formation"]]
        current_away_team_formation = formations[
            event["opponentTeam"]["formation"]
        ]
    elif team.ground == Ground.AWAY:
        current_away_team_formation = formations[event["team"]["formation"]]
        current_home_team_formation = formations[
            event["opponentTeam"]["formation"]
        ]
    else:
        raise DeserializationError(f"Unknown team_id {team.team_id}")

    return current_home_team_formation, current_away_team_formation


def identify_synthetic_formation_change_event(
    raw_event, raw_next_event, teams, home_team, away_team
):
    current_event_team = teams[str(raw_event["team"]["id"])]
    next_event_team = teams[str(raw_next_event["team"]["id"])]
    event_formation_change_info = {}
    (
        current_home_team_formation,
        current_away_team_formation,
    ) = get_home_away_team_formation(raw_event, current_event_team)
    (
        next_home_team_formation,
        next_away_team_formation,
    ) = get_home_away_team_formation(raw_next_event, next_event_team)
    if next_home_team_formation != current_home_team_formation:
        event_formation_change_info[home_team] = {
            "formation_type": next_home_team_formation
        }

    if next_away_team_formation != current_away_team_formation:
        event_formation_change_info[away_team] = {
            "formation_type": next_away_team_formation
        }

    return event_formation_change_info


def _players_to_dict(players: List[Player]):
    return {player.player_id: player for player in players}


def _parse_period_id(raw_period: str) -> int:
    if "H" in raw_period:
        period_id = int(raw_period.replace("H", ""))
    elif "E" in raw_period:
        period_id = 2 + int(raw_period.replace("E", ""))
    elif raw_period == "P":
        period_id = 5
    else:
        raise DeserializationError(f"Unknown period {raw_period}")

    return period_id


class WyscoutDeserializerV3(EventDataDeserializer[WyscoutInputs]):
    @property
    def provider(self) -> Provider:
        return Provider.WYSCOUT

    def deserialize(self, inputs: WyscoutInputs) -> EventDataset:
        transformer = self.get_transformer()

        with performance_logging("load data", logger=logger):
            raw_events = json.load(inputs.event_data)
            for event in raw_events["events"]:
                if "id" not in event:
                    event["id"] = event["type"]["primary"]

        periods = []
        # start timestamps are fixed
        start_ts = {
            1: timedelta(minutes=0),
            2: timedelta(minutes=45),
            3: timedelta(minutes=90),
            4: timedelta(minutes=105),
            5: timedelta(minutes=120),
        }

        with performance_logging("parse data", logger=logger):
            home_team_id, away_team_id = raw_events["teams"].keys()
            home_team = _parse_team(raw_events, home_team_id, Ground.HOME)
            away_team = _parse_team(raw_events, away_team_id, Ground.AWAY)
            teams = {home_team_id: home_team, away_team_id: away_team}
            players = dict(
                [
                    (wyId, _players_to_dict(team.players))
                    for wyId, team in teams.items()
                ]
            )
            date = raw_events["match"].get("dateutc")
            if date:
                date = parse(date).astimezone(timezone.utc)
            game_week = raw_events["match"].get("gameweek")
            if game_week:
                game_week = str(game_week)
            game_id = raw_events["events"][0].get("matchId")
            if game_id:
                game_id = str(game_id)
            home_coach = None
            away_coach = None
            coaches = raw_events.get("coaches")
            if coaches:
                if (
                    home_team_id in coaches
                    and "coach" in coaches[home_team_id]
                ):
                    home_coach = coaches[home_team_id]["coach"].get(
                        "shortName"
                    )
                if (
                    away_team_id in coaches
                    and "coach" in coaches[away_team_id]
                ):
                    away_coach = coaches[away_team_id]["coach"].get(
                        "shortName"
                    )

            events = []

            for idx, raw_event in enumerate(raw_events["events"]):
                next_event = None
                next_period_id = None
                if (idx + 1) < len(raw_events["events"]):
                    next_event = raw_events["events"][idx + 1]
                    next_period_id = _parse_period_id(
                        next_event["matchPeriod"]
                    )

                team_id = str(raw_event["team"]["id"])
                team = teams[team_id]
                player_id = str(raw_event["player"]["id"])
                period_id = _parse_period_id(raw_event["matchPeriod"])

                if len(periods) == 0 or periods[-1].id != period_id:
                    periods.append(
                        Period(
                            id=period_id,
                            start_timestamp=(
                                timedelta(seconds=0)
                                if len(periods) == 0
                                else periods[-1].end_timestamp
                            ),
                            end_timestamp=None,
                        )
                    )

                if next_period_id != period_id:
                    periods[-1] = replace(
                        periods[-1],
                        end_timestamp=timedelta(
                            seconds=float(
                                raw_event["second"] + raw_event["minute"] * 60
                            )
                        ),
                    )

                ball_owning_team = None
                if raw_event["possession"]:
                    ball_owning_team = teams[
                        str(raw_event["possession"]["team"]["id"])
                    ]

                generic_event_args = {
                    "event_id": raw_event["id"],
                    "raw_event": raw_event,
                    "coordinates": (
                        Point(
                            x=float(raw_event["location"]["x"]),
                            y=float(raw_event["location"]["y"]),
                        )
                        if raw_event["location"]
                        else None
                    ),
                    "team": team,
<<<<<<< HEAD
                    "player": players[team_id][player_id]
                    if player_id != INVALID_PLAYER
                    and player_id in players[team_id]
                    else None,
=======
                    "player": (
                        players[team_id][player_id]
                        if player_id != INVALID_PLAYER
                        else None
                    ),
>>>>>>> dff0204f
                    "ball_owning_team": ball_owning_team,
                    "ball_state": None,
                    "period": periods[-1],
                    "timestamp": _create_timestamp_timedelta(
                        raw_event, start_ts, period_id
                    ),
                }

                primary_event_type = raw_event["type"]["primary"]
                secondary_event_types = raw_event["type"]["secondary"]
                if primary_event_type == "shot":
                    shot_event_args = _parse_shot(raw_event)
                    event = self.event_factory.build_shot(
                        **shot_event_args, **generic_event_args
                    )
                elif primary_event_type == "pass":
                    pass_event_args = _parse_pass(raw_event, next_event, team)
                    event = self.event_factory.build_pass(
                        **pass_event_args, **generic_event_args
                    )
                elif primary_event_type == "duel":
                    if "dribble" in secondary_event_types:
                        takeon_event_args = _parse_take_on(raw_event)
                        event = self.event_factory.build_take_on(
                            **takeon_event_args, **generic_event_args
                        )
                    else:
                        duel_event_args = _parse_duel(raw_event)
                        event = self.event_factory.build_duel(
                            **duel_event_args, **generic_event_args
                        )
                elif primary_event_type == "clearance":
                    clearance_event_args = _parse_clearance(raw_event)
                    event = self.event_factory.build_clearance(
                        **clearance_event_args, **generic_event_args
                    )
                elif primary_event_type == "interception":
                    interception_event_args = _parse_interception(
                        raw_event, next_event
                    )
                    event = self.event_factory.build_interception(
                        **interception_event_args, **generic_event_args
                    )
                elif (primary_event_type == "shot_against") & (
                    "save" in raw_event["type"]["secondary"]
                ):
                    goalkeeper_save_args = _parse_goalkeeper_save(raw_event)
                    event = self.event_factory.build_goalkeeper_event(
                        **goalkeeper_save_args, **generic_event_args
                    )
                elif (
                    (primary_event_type in ["throw_in", "goal_kick"])
                    or (
                        primary_event_type == "free_kick"
                        and "free_kick_shot" not in secondary_event_types
                    )
                    or (
                        primary_event_type == "corner"
                        and "shot" not in secondary_event_types
                    )
                ):
                    set_piece_event_args = _parse_set_piece(
                        raw_event, next_event, team
                    )
                    event = self.event_factory.build_pass(
                        **set_piece_event_args, **generic_event_args
                    )
                elif (
                    (primary_event_type == "penalty")
                    or (
                        primary_event_type == "free_kick"
                        and "free_kick_shot" in secondary_event_types
                    )
                    or (
                        primary_event_type == "corner"
                        and "shot" in secondary_event_types
                    )
                ):
                    set_piece_event_args = _parse_set_piece(
                        raw_event, next_event, team
                    )
                    event = self.event_factory.build_shot(
                        **set_piece_event_args, **generic_event_args
                    )
                elif primary_event_type == "infraction":
                    if "foul" in secondary_event_types:
                        foul_event_args = _parse_foul(raw_event)
                        event = self.event_factory.build_foul_committed(
                            **foul_event_args, **generic_event_args
                        )
                        # We already append event to events
                        # as we potentially have a card and foul event for one raw event
                        if event and self.should_include_event(event):
                            events.append(transformer.transform_event(event))
                        continue
                    if (
                        "yellow_card" in secondary_event_types
                        or "red_card" in secondary_event_types
                    ):
                        card_event_args = _parse_card(raw_event)
                        event = self.event_factory.build_card(
                            **card_event_args, **generic_event_args
                        )
                        if event and self.should_include_event(event):
                            events.append(transformer.transform_event(event))
                        continue
                elif "carry" in secondary_event_types:
                    carry_event_args = _parse_carry(
                        raw_event, next_event, start_ts
                    )
                    event = self.event_factory.build_carry(
                        **carry_event_args, **generic_event_args
                    )

                else:
                    event = self.event_factory.build_generic(
                        result=None,
                        qualifiers=_generic_qualifiers(raw_event),
                        event_name=raw_event["type"]["primary"],
                        **generic_event_args,
                    )

                if event and self.should_include_event(event):
                    events.append(transformer.transform_event(event))

                if next_event:
                    event_formation_change_info = (
                        identify_synthetic_formation_change_event(
                            raw_event, next_event, teams, home_team, away_team
                        )
                    )
                    for (
                        formation_change_team,
                        formation_change_event_kwargs,
                    ) in event_formation_change_info.items():
                        generic_event_args.update(
                            {
                                "event_id": f"synthetic-{raw_event['id']}",
                                "raw_event": None,
                                "coordinates": None,
                                "player": None,
                                "team": formation_change_team,
                            }
                        )
                        event = self.event_factory.build_formation_change(
                            result=None,
                            qualifiers=None,
                            **formation_change_event_kwargs,
                            **generic_event_args,
                        )
                        if event and self.should_include_event(event):
                            events.append(transformer.transform_event(event))

        metadata = Metadata(
            teams=[home_team, away_team],
            periods=periods,
            pitch_dimensions=transformer.get_to_coordinate_system().pitch_dimensions,
            score=None,
            frame_rate=None,
            orientation=Orientation.ACTION_EXECUTING_TEAM,
            flags=None,
            provider=Provider.WYSCOUT,
            coordinate_system=transformer.get_to_coordinate_system(),
            date=date,
            game_week=game_week,
            game_id=game_id,
            home_coach=home_coach,
            away_coach=away_coach,
        )

        return EventDataset(metadata=metadata, records=events)<|MERGE_RESOLUTION|>--- conflicted
+++ resolved
@@ -792,18 +792,15 @@
                         else None
                     ),
                     "team": team,
-<<<<<<< HEAD
-                    "player": players[team_id][player_id]
-                    if player_id != INVALID_PLAYER
-                    and player_id in players[team_id]
-                    else None,
-=======
                     "player": (
                         players[team_id][player_id]
                         if player_id != INVALID_PLAYER
                         else None
                     ),
->>>>>>> dff0204f
+                    "player": players[team_id][player_id]
+                    if player_id != INVALID_PLAYER
+                    and player_id in players[team_id]
+                    else None,
                     "ball_owning_team": ball_owning_team,
                     "ball_state": None,
                     "period": periods[-1],
