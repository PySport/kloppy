--- conflicted
+++ resolved
@@ -1,6 +1,5 @@
 from abc import ABC, abstractmethod
 from fnmatch import fnmatch
-<<<<<<< HEAD
 from typing import (
     Any,
     Callable,
@@ -12,10 +11,6 @@
     Union,
     List,
 )
-=======
-import sys
-from typing import Any, Callable, Generic, TypeVar, Union
->>>>>>> bb938f3f
 
 if sys.version_info >= (3, 11):
     from typing import Unpack
