from typing import Tuple, Dict, List, NamedTuple, IO, Optional
import logging
import json

from kloppy.domain import (
    EventDataset,
    Team,
    Period,
    Point,
    BallState,
    DatasetFlag,
    Orientation,
    Provider,
    PassResult,
    ShotResult,
    TakeOnResult,
    CarryResult,
    DuelResult,
    InterceptionResult,
    DuelQualifier,
    DuelType,
    Metadata,
    Ground,
    Player,
    CardType,
    GoalkeeperQualifier,
    GoalkeeperActionType,
    SetPieceQualifier,
    SetPieceType,
    FormationType,
    BodyPart,
    BodyPartQualifier,
    Position,
    Frame,
    PlayerData,
    Point3D,
)
from kloppy.domain.models.event import (
    CardQualifier,
    PassQualifier,
    PassType,
    EventType,
    Event,
)
from kloppy.exceptions import DeserializationError
from kloppy.utils import performance_logging

from ..deserializer import EventDataDeserializer

logger = logging.getLogger(__name__)

SB_EVENT_TYPE_RECOVERY = 2
SB_EVENT_TYPE_DUEL = 4
SB_EVENT_TYPE_CLEARANCE = 9
SB_EVENT_TYPE_INTERCEPTION = 10
SB_EVENT_TYPE_DRIBBLE = 14
SB_EVENT_TYPE_SHOT = 16
SB_EVENT_TYPE_OWN_GOAL_AGAINST = 20
SB_EVENT_TYPE_OWN_GOAL_FOR = 25
SB_EVENT_TYPE_GOALKEEPER_EVENT = 23
SB_EVENT_TYPE_PASS = 30
SB_EVENT_TYPE_50_50 = 33
SB_EVENT_TYPE_MISCONTROL = 38
SB_EVENT_TYPE_CARRY = 43

SB_EVENT_TYPE_HALF_START = 18
SB_EVENT_TYPE_HALF_END = 34
SB_EVENT_TYPE_STARTING_XI = 35
SB_EVENT_TYPE_FORMATION_CHANGE = 36

SB_EVENT_TYPE_SUBSTITUTION = 19
SB_EVENT_TYPE_FOUL_COMMITTED = 22
SB_EVENT_TYPE_BAD_BEHAVIOUR = 24
SB_EVENT_TYPE_PLAYER_ON = 26
SB_EVENT_TYPE_PLAYER_OFF = 27

SB_PASS_OUTCOME_COMPLETE = 8
SB_PASS_OUTCOME_INCOMPLETE = 9
SB_PASS_OUTCOME_INJURY_CLEARANCE = 74
SB_PASS_OUTCOME_OUT = 75
SB_PASS_OUTCOME_OFFSIDE = 76
SB_PASS_OUTCOME_UNKNOWN = 77

SB_PASS_TYPE_ONE_TOUCH_INTERCEPTION = 64

SB_PASS_HEIGHT_GROUND = 1
SB_PASS_HEIGHT_LOW = 2
SB_PASS_HEIGHT_HIGH = 3

SB_SHOT_OUTCOME_BLOCKED = 96
SB_SHOT_OUTCOME_GOAL = 97
SB_SHOT_OUTCOME_OFF_TARGET = 98
SB_SHOT_OUTCOME_POST = 99
SB_SHOT_OUTCOME_SAVED = 100
SB_SHOT_OUTCOME_OFF_WAYWARD = 101
SB_SHOT_OUTCOME_SAVED_OFF_TARGET = 115
SB_SHOT_OUTCOME_SAVED_TO_POST = 116

SB_DUEL_TYPE_AERIAL_LOST = 10
SB_DUEL_TYPE_TACKLE = 11

SB_INTERCEPTION_OUTCOME_LOST = 1
SB_INTERCEPTION_OUTCOME_WON = 4
SB_INTERCEPTION_OUTCOME_LOST_IN_PLAY = 13
SB_INTERCEPTION_OUTCOME_LOST_OUT = 14
SB_INTERCEPTION_OUTCOME_SUCCESS = 15
SB_INTERCEPTION_OUTCOME_SUCCESS_IN_PLAY = 16
SB_INTERCEPTION_OUTCOME_SUCCESS_OUT = 17


DUEL_WON_NAMES = [
    "Won",
    "Success To Team",
    "Success",
    "Success In Play",
    "Success Out",
]

SB_EVENT_TYPE_FREE_KICK = 62
SB_EVENT_TYPE_THROW_IN = 67
SB_EVENT_TYPE_KICK_OFF = 65
SB_EVENT_TYPE_CORNER_KICK = 61
SB_EVENT_TYPE_PENALTY = 88
SB_EVENT_TYPE_GOAL_KICK = 63

OUT_EVENT_RESULTS = [PassResult.OUT, TakeOnResult.OUT]

SB_BODYPART_BOTH_HANDS = 35
SB_BODYPART_CHEST = 36
SB_BODYPART_HEAD = 37
SB_BODYPART_LEFT_FOOT = 38
SB_BODYPART_LEFT_HAND = 39
SB_BODYPART_RIGHT_FOOT = 40
SB_BODYPART_RIGHT_HAND = 41
SB_BODYPART_DROP_KICK = 68
SB_BODYPART_KEEPER_ARM = 69
SB_BODYPART_OTHER = 70
SB_BODYPART_NO_TOUCH = 106

SB_GOALKEEPER_COLLECTED = 25
SB_GOALKEEPER_GOAL_CONCEDED = 26
SB_GOALKEEPER_KEEPER_SWEEPER = 27
SB_GOALKEEPER_PENALTY_CONCEDED = 28
SB_GOALKEEPER_PENALTY_SAVED = 29
SB_GOALKEEPER_PUNCH = 30
SB_GOALKEEPER_SAVE = 31
SB_GOALKEEPER_SHOT_FACED = 32
SB_GOALKEEPER_SHOT_SAVED = 33
SB_GOALKEEPER_SMOTHER = 34

SB_GOALKEEPER_PENALTY_SAVED_TO_POST = 109
SB_GOALKEEPER_SAVED_TO_POST = (
    110  # A save by the goalkeeper that hits the post
)
SB_GOALKEEPER_SHOT_SAVED_OFF_TARGET = 113
SB_GOALKEEPER_SHOT_SAVED_TO_POST = (
    114  # A shot saved by the goalkeeper that hits the post
)

SB_GOALKEEPER_CLAIM = 47
SB_GOALKEEPER_CLEAR = 48

SB_TECHNIQUE_THROUGH_BALL = 108

FREEZE_FRAME_FPS = 25

formations = {
    3142: FormationType.THREE_ONE_FOUR_TWO,
    312112: FormationType.THREE_ONE_TWO_ONE_ONE_TWO,
    31222: FormationType.THREE_ONE_TWO_TWO_TWO,
    32122: FormationType.THREE_TWO_ONE_TWO_TWO,
    32212: FormationType.THREE_TWO_TWO_ONE_TWO,
    32221: FormationType.THREE_TWO_TWO_TWO_ONE,
    3232: FormationType.THREE_TWO_THREE_TWO,
    3322: FormationType.THREE_THREE_TWO_TWO,
    3412: FormationType.THREE_FOUR_ONE_TWO,
    3421: FormationType.THREE_FOUR_TWO_ONE,
    343: FormationType.THREE_FOUR_THREE,
    3511: FormationType.THREE_FIVE_ONE_ONE,
    352: FormationType.THREE_FIVE_TWO,
    41131: FormationType.FOUR_ONE_ONE_THREE_ONE,
    41212: FormationType.FOUR_ONE_TWO_ONE_TWO,
    41221: FormationType.FOUR_ONE_TWO_TWO_ONE,
    4132: FormationType.FOUR_ONE_THREE_TWO,
    4141: FormationType.FOUR_ONE_FOUR_ONE,
    42121: FormationType.FOUR_TWO_ONE_TWO_ONE,
    4213: FormationType.FOUR_TWO_ONE_THREE,
    42211: FormationType.FOUR_TWO_TWO_ONE_ONE,
    4222: FormationType.FOUR_TWO_TWO_TWO,
    4231: FormationType.FOUR_TWO_THREE_ONE,
    4312: FormationType.FOUR_THREE_ONE_TWO,
    4321: FormationType.FOUR_THREE_TWO_ONE,
    433: FormationType.FOUR_THREE_THREE,
    4411: FormationType.FOUR_FOUR_ONE_ONE,
    442: FormationType.FOUR_FOUR_TWO,
    451: FormationType.FOUR_FIVE_ONE,
    5221: FormationType.FIVE_TWO_TWO_ONE,
    532: FormationType.FIVE_THREE_TWO,
    541: FormationType.FIVE_FOUR_ONE,
}


def parse_str_ts(timestamp: str) -> float:
    h, m, s = timestamp.split(":")
    return int(h) * 3600 + int(m) * 60 + float(s)


def _parse_coordinates(
    coordinates: List[float], fidelity_version: int
) -> Point:
    # location is cell based
    # [1, 120] x [1, 80]
    # +-----+------+
    # | 1,1 | 2, 1 |
    # +-----+------+
    # | 1,2 | 2,2  |
    # +-----+------+
    cell_side = 0.1 if fidelity_version == 2 else 1.0
    cell_relative_center = cell_side / 2
    return Point(
        x=coordinates[0] - cell_relative_center,
        y=coordinates[1] - cell_relative_center,
    )


def _get_body_part_qualifiers(
    event_type_dict: Dict,
) -> List[BodyPartQualifier]:
    qualifiers = []
    if "body_part" in event_type_dict:
        body_part_id = event_type_dict["body_part"]["id"]
        if body_part_id == SB_BODYPART_BOTH_HANDS:
            body_part = BodyPart.BOTH_HANDS
        elif body_part_id == SB_BODYPART_CHEST:
            body_part = BodyPart.CHEST
        elif body_part_id == SB_BODYPART_HEAD:
            body_part = BodyPart.HEAD
        elif body_part_id == SB_BODYPART_LEFT_FOOT:
            body_part = BodyPart.LEFT_FOOT
        elif body_part_id == SB_BODYPART_LEFT_HAND:
            body_part = BodyPart.LEFT_HAND
        elif body_part_id == SB_BODYPART_RIGHT_FOOT:
            body_part = BodyPart.RIGHT_FOOT
        elif body_part_id == SB_BODYPART_RIGHT_HAND:
            body_part = BodyPart.RIGHT_HAND
        elif body_part_id == SB_BODYPART_DROP_KICK:
            body_part = BodyPart.DROP_KICK
        elif body_part_id == SB_BODYPART_KEEPER_ARM:
            body_part = BodyPart.KEEPER_ARM
        elif body_part_id == SB_BODYPART_OTHER:
            body_part = BodyPart.OTHER
        elif body_part_id == SB_BODYPART_NO_TOUCH:
            body_part = BodyPart.NO_TOUCH
        else:
            raise DeserializationError(f"Unknown body part: {body_part_id}")
        qualifiers.append(BodyPartQualifier(value=body_part))
    return qualifiers


def _get_pass_qualifiers(pass_dict: Dict) -> List[PassQualifier]:
    qualifiers = []
    if "cross" in pass_dict:
        cross_qualifier = PassQualifier(value=PassType.CROSS)
        qualifiers.append(cross_qualifier)
    if "technique" in pass_dict:
        technique_id = pass_dict["technique"]["id"]
        if technique_id == SB_TECHNIQUE_THROUGH_BALL:
            through_ball_qualifier = PassQualifier(value=PassType.THROUGH_BALL)
            qualifiers.append(through_ball_qualifier)
    if "switch" in pass_dict:
        switch_qualifier = PassQualifier(value=PassType.SWITCH_OF_PLAY)
        qualifiers.append(switch_qualifier)
    if "height" in pass_dict:
        height_id = pass_dict["height"]["id"]
        if height_id == SB_PASS_HEIGHT_HIGH:
            high_pass_qualifier = PassQualifier(value=PassType.HIGH_PASS)
            qualifiers.append(high_pass_qualifier)
    if "length" in pass_dict:
        pass_length = pass_dict["length"]
        if pass_length > 35:  # adopt Opta definition: 32 meters -> 35 yards
            long_ball_qualifier = PassQualifier(value=PassType.LONG_BALL)
            qualifiers.append(long_ball_qualifier)
    if "body_part" in pass_dict:
        body_part_id = pass_dict["body_part"]["id"]
        if body_part_id == SB_BODYPART_HEAD:
            head_pass_qualifier = PassQualifier(value=PassType.HEAD_PASS)
            qualifiers.append(head_pass_qualifier)
        elif body_part_id == SB_BODYPART_KEEPER_ARM:
            hand_pass_qualifier = PassQualifier(value=PassType.HAND_PASS)
            qualifiers.append(hand_pass_qualifier)
    if "goal_assist" in pass_dict:
        assist_qualifier = PassQualifier(value=PassType.ASSIST)
        qualifiers.append(assist_qualifier)
    return qualifiers


def _get_set_piece_qualifiers(pass_dict: Dict) -> List[SetPieceQualifier]:
    qualifiers = []
    if "type" in pass_dict:
        type_id = pass_dict["type"]["id"]
        set_piece_type = None
        if type_id == SB_EVENT_TYPE_CORNER_KICK:
            set_piece_type = SetPieceType.CORNER_KICK
        elif type_id == SB_EVENT_TYPE_FREE_KICK:
            set_piece_type = SetPieceType.FREE_KICK
        elif type_id == SB_EVENT_TYPE_PENALTY:
            set_piece_type = SetPieceType.PENALTY
        elif type_id == SB_EVENT_TYPE_THROW_IN:
            set_piece_type = SetPieceType.THROW_IN
        elif type_id == SB_EVENT_TYPE_KICK_OFF:
            set_piece_type = SetPieceType.KICK_OFF
        elif type_id == SB_EVENT_TYPE_GOAL_KICK:
            set_piece_type = SetPieceType.GOAL_KICK
        if set_piece_type:
            qualifiers.append(SetPieceQualifier(value=set_piece_type))
    return qualifiers


def _get_goalkeeper_qualifiers(
    goalkeeper_dict: Dict,
) -> List[SetPieceQualifier]:
    qualifiers = []
    save_event_types = [
        SB_GOALKEEPER_SHOT_SAVED,
        SB_GOALKEEPER_PENALTY_SAVED_TO_POST,
        SB_GOALKEEPER_SAVED_TO_POST,
        SB_GOALKEEPER_SHOT_SAVED_OFF_TARGET,
        SB_GOALKEEPER_SHOT_SAVED_TO_POST,
    ]
    if "type" in goalkeeper_dict:
        type_id = goalkeeper_dict["type"]["id"]
        goalkeeper_qualifier = None
        if type_id in save_event_types:
            goalkeeper_qualifier = GoalkeeperActionType.SAVE
        elif type_id == SB_GOALKEEPER_SMOTHER:
            goalkeeper_qualifier = GoalkeeperActionType.SMOTHER
        elif type_id == SB_GOALKEEPER_PUNCH:
            goalkeeper_qualifier = GoalkeeperActionType.PUNCH

        if goalkeeper_qualifier:
            qualifiers.append(GoalkeeperQualifier(value=goalkeeper_qualifier))

    return qualifiers


def _parse_pass(pass_dict: Dict, team: Team, fidelity_version: int) -> Dict:
    if "outcome" in pass_dict:
        outcome_id = pass_dict["outcome"]["id"]
        if outcome_id == SB_PASS_OUTCOME_OUT:
            result = PassResult.OUT
        elif outcome_id == SB_PASS_OUTCOME_INCOMPLETE:
            result = PassResult.INCOMPLETE
        elif outcome_id == SB_PASS_OUTCOME_OFFSIDE:
            result = PassResult.OFFSIDE
        elif outcome_id == SB_PASS_OUTCOME_INJURY_CLEARANCE:
            result = PassResult.OUT
        elif outcome_id == SB_PASS_OUTCOME_UNKNOWN:
            result = None
        else:
            raise DeserializationError(f"Unknown pass outcome: {outcome_id}")

        receiver_player = None
    else:
        result = PassResult.COMPLETE
        receiver_player = team.get_player_by_id(pass_dict["recipient"]["id"])

    receiver_coordinates = _parse_coordinates(
        pass_dict["end_location"],
        fidelity_version,
    )

    qualifiers = []
    pass_qualifiers = _get_pass_qualifiers(pass_dict)
    qualifiers.extend(pass_qualifiers)
    set_piece_qualifiers = _get_set_piece_qualifiers(pass_dict)
    qualifiers.extend(set_piece_qualifiers)
    body_part_qualifiers = _get_body_part_qualifiers(pass_dict)
    qualifiers.extend(body_part_qualifiers)

    return {
        "result": result,
        "receiver_coordinates": receiver_coordinates,
        "receiver_player": receiver_player,
        "qualifiers": qualifiers,
    }


def _parse_shot(shot_dict: Dict) -> Dict:
    outcome_id = shot_dict["outcome"]["id"]
    if outcome_id == SB_SHOT_OUTCOME_OFF_TARGET:
        result = ShotResult.OFF_TARGET
    elif outcome_id == SB_SHOT_OUTCOME_SAVED:
        result = ShotResult.SAVED
    elif outcome_id == SB_SHOT_OUTCOME_SAVED_OFF_TARGET:
        result = ShotResult.SAVED
    elif outcome_id == SB_SHOT_OUTCOME_SAVED_TO_POST:
        result = ShotResult.SAVED
    elif outcome_id == SB_SHOT_OUTCOME_POST:
        result = ShotResult.POST
    elif outcome_id == SB_SHOT_OUTCOME_OFF_WAYWARD:
        result = ShotResult.OFF_TARGET
    elif outcome_id == SB_SHOT_OUTCOME_BLOCKED:
        result = ShotResult.BLOCKED
    elif outcome_id == SB_SHOT_OUTCOME_GOAL:
        result = ShotResult.GOAL
    else:
        raise DeserializationError(f"Unknown shot outcome: {outcome_id}")

    qualifiers = []
    set_piece_qualifiers = _get_set_piece_qualifiers(shot_dict)
    qualifiers.extend(set_piece_qualifiers)
    body_part_qualifiers = _get_body_part_qualifiers(shot_dict)
    qualifiers.extend(body_part_qualifiers)

    return {"result": result, "qualifiers": qualifiers}


def _parse_freeze_frame(
    freeze_frame: List[Dict],
    fidelity_version: int,
    home_team: Team,
    away_team: Team,
    event: Event,
    visible_area: Optional[List] = None,
) -> Optional[Frame]:
    players_data = {}
    for i, freeze_frame_player in enumerate(freeze_frame):
        if (event.team == home_team) == freeze_frame_player["teammate"]:
            freeze_frame_team = home_team
        else:
            freeze_frame_team = away_team

        if "player" in freeze_frame_player:
            player = freeze_frame_team.get_player_by_id(
                freeze_frame_player["player"]["id"]
            )
        else:
            if freeze_frame_player.get("actor"):
                player = event.player
            elif freeze_frame_player.get("keeper"):
                player = freeze_frame_team.get_player_by_position(
                    position_id=1
                )
            else:
                player = Player(
                    player_id=f"T{freeze_frame_team.team_id}-E{event.event_id}-{i}",
                    team=freeze_frame_team,
                    jersey_no=None,
                )

        players_data[player] = PlayerData(
            coordinates=_parse_coordinates(
                freeze_frame_player["location"], fidelity_version
            )
        )

    if event.player not in players_data:
        # Shot data from event stream might not include coordinates for event player
        players_data[event.player] = PlayerData(coordinates=event.coordinates)

    return Frame(
        frame_id=int(
            event.period.start_timestamp + event.timestamp * FREEZE_FRAME_FPS
        ),
        ball_coordinates=Point3D(
            x=event.coordinates.x, y=event.coordinates.y, z=0  # No clue
        ),
        players_data=players_data,
        period=event.period,
        timestamp=event.timestamp,
        ball_state=event.ball_state,
        ball_owning_team=event.ball_owning_team,
        other_data={"visible_area": visible_area},
    )


def _parse_carry(carry_dict: Dict, fidelity_version: int) -> Dict:
    return {
        "result": CarryResult.COMPLETE,
        "end_coordinates": _parse_coordinates(
            carry_dict["end_location"],
            fidelity_version,
        ),
    }


<<<<<<< HEAD
def _parse_interception(raw_event: Dict) -> Dict:
    event_type = raw_event["type"]["id"]
    # Note: passes with interception qualifier, are always successful. Otherwise, interception that is LOST or OUT
    result = InterceptionResult.SUCCESS

    if event_type == SB_EVENT_TYPE_INTERCEPTION:
        outcome = raw_event.get("interception", {}).get("outcome", {})
        outcome_id = outcome.get("id")
        if outcome_id in [
            SB_INTERCEPTION_OUTCOME_LOST_OUT,
            SB_INTERCEPTION_OUTCOME_SUCCESS_OUT,
        ]:
            result = InterceptionResult.OUT
        elif outcome_id in [
            SB_INTERCEPTION_OUTCOME_WON,
            SB_INTERCEPTION_OUTCOME_SUCCESS,
            SB_INTERCEPTION_OUTCOME_SUCCESS_IN_PLAY,
        ]:
            result = InterceptionResult.SUCCESS
        elif outcome_id in [
            SB_INTERCEPTION_OUTCOME_LOST,
            SB_INTERCEPTION_OUTCOME_LOST_IN_PLAY,
        ]:
            result = InterceptionResult.LOST
        else:
            raise DeserializationError(
                f"Unknown interception outcome: {raw_event['outcome']['name']}({outcome_id})"
            )

    qualifiers = []
    body_part_qualifiers = _get_body_part_qualifiers(raw_event)
    qualifiers.extend(body_part_qualifiers)

    return {"result": result, "qualifiers": qualifiers}


def _parse_clearance(raw_event: Dict, events: List) -> Dict:
=======
def _parse_clearance(clearance_dict: Dict) -> Dict:
>>>>>>> ffcca1cd
    qualifiers = []
    body_part_qualifiers = _get_body_part_qualifiers(clearance_dict)
    qualifiers.extend(body_part_qualifiers)
    return {"qualifiers": qualifiers}


def _parse_goalkeeper_event(goalkeeper_dict: Dict) -> Dict:
    qualifiers = []
    goalkeeper_qualifiers = _get_goalkeeper_qualifiers(goalkeeper_dict)
    qualifiers.extend(goalkeeper_qualifiers)
    body_part_qualifiers = _get_body_part_qualifiers(goalkeeper_dict)
    qualifiers.extend(body_part_qualifiers)
    return {"result": None, "qualifiers": qualifiers}


def _parse_take_on(take_on_dict: Dict) -> Dict:
    if "outcome" in take_on_dict:
        outcome_id = take_on_dict["outcome"]["id"]
        if outcome_id == SB_PASS_OUTCOME_OUT:
            result = TakeOnResult.OUT
        elif outcome_id == SB_PASS_OUTCOME_INCOMPLETE:
            result = TakeOnResult.INCOMPLETE
        elif outcome_id == SB_PASS_OUTCOME_COMPLETE:
            result = TakeOnResult.COMPLETE
        else:
            raise DeserializationError(
                f"Unknown pass outcome: {take_on_dict['outcome']['name']}({outcome_id})"
            )
    else:
        result = TakeOnResult.COMPLETE

    return {
        "result": result,
    }


def _parse_duel(
    raw_event: dict,
    event_type: int,
) -> Dict:
    duel_dict = None
    duel_qualifiers = []

    if event_type == SB_EVENT_TYPE_DUEL:
        duel_dict = raw_event.get("duel", {})
        type_id = duel_dict.get("type", {}).get("id")
        if type_id == SB_DUEL_TYPE_AERIAL_LOST:
            duel_qualifiers = [
                DuelQualifier(value=DuelType.LOOSE_BALL),
                DuelQualifier(value=DuelType.AERIAL),
            ]
        elif type_id == SB_DUEL_TYPE_TACKLE:
            duel_qualifiers = [DuelQualifier(value=DuelType.GROUND)]
    elif event_type == SB_EVENT_TYPE_50_50:
        duel_dict = raw_event.get("50_50", {})
        duel_qualifiers = [
            DuelQualifier(value=DuelType.LOOSE_BALL),
            DuelQualifier(value=DuelType.GROUND),
        ]

    qualifiers = duel_qualifiers + _get_body_part_qualifiers(duel_dict)

    outcome_name = duel_dict.get("outcome", {}).get("name") or duel_dict.get(
        "type", {}
    ).get("name")

    result = (
        DuelResult.WON if outcome_name in DUEL_WON_NAMES else DuelResult.LOST
    )

    return {"result": result, "qualifiers": qualifiers}


def _parse_aerial_won_duel(raw_event: dict, type_name: str) -> Dict:
    aerial_won_dict = raw_event[type_name]
    duel_qualifiers = [
        DuelQualifier(value=DuelType.LOOSE_BALL),
        DuelQualifier(value=DuelType.AERIAL),
    ]
    qualifiers = duel_qualifiers + _get_body_part_qualifiers(aerial_won_dict)

    result = DuelResult.WON

    return {"result": result, "qualifiers": qualifiers}


def _parse_substitution(substitution_dict: Dict, team: Team) -> Dict:
    replacement_player = None
    for player in team.players:
        if player.player_id == str(substitution_dict["replacement"]["id"]):
            replacement_player = player
            break
    else:
        raise DeserializationError(
            f'Could not find replacement player {substitution_dict["replacement"]["id"]}'
        )

    return {
        "replacement_player": replacement_player,
    }


def _parse_bad_behaviour(bad_behaviour_dict: Dict) -> Dict:
    bad_behaviour = {}
    if "card" in bad_behaviour_dict:
        bad_behaviour["card"] = _parse_card(bad_behaviour_dict["card"])

    return bad_behaviour


def _parse_foul_committed(foul_committed_dict: Dict) -> Dict:
    foul_committed = {}
    if "card" in foul_committed_dict:
        card_kwargs = _parse_card(foul_committed_dict["card"])
        foul_committed["qualifiers"] = [
            CardQualifier(value=card_kwargs["card_type"])
        ]
        foul_committed["card"] = card_kwargs
    else:
        foul_committed["qualifiers"] = None

    return foul_committed


def _parse_card(card_dict: Dict) -> Dict:
    card_id = card_dict["id"]
    if card_id in (5, 65):
        card_type = CardType.RED
    elif card_id in (6, 66):
        card_type = CardType.SECOND_YELLOW
    elif card_id in (7, 67):
        card_type = CardType.FIRST_YELLOW
    else:
        raise DeserializationError(f"Unknown card id {card_id}")

    return {
        "card_type": card_type,
    }


def _parse_formation_change(formation_id: int) -> Dict:
    formation = formations[formation_id]

    return dict(formation_type=formation)


def _determine_xy_fidelity_versions(events: List[Dict]) -> Tuple[int, int]:
    """
    Find out if x and y are integers disguised as floats
    """
    shot_fidelity_version = 1
    xy_fidelity_version = 1
    for event in events:
        if "location" in event:
            x, y, *_ = event["location"]

            if not x.is_integer() or not y.is_integer():
                event_type = event["type"]["id"]
                if event_type == SB_EVENT_TYPE_SHOT:
                    shot_fidelity_version = 2
                elif event_type in (
                    SB_EVENT_TYPE_CARRY,
                    SB_EVENT_TYPE_DRIBBLE,
                    SB_EVENT_TYPE_PASS,
                ):
                    xy_fidelity_version = 2
    return shot_fidelity_version, xy_fidelity_version


class StatsBombInputs(NamedTuple):
    event_data: IO[bytes]
    lineup_data: IO[bytes]
    three_sixty_data: Optional[IO[bytes]]


class StatsBombDeserializer(EventDataDeserializer[StatsBombInputs]):
    @property
    def provider(self) -> Provider:
        return Provider.STATSBOMB

    def deserialize(self, inputs: StatsBombInputs) -> EventDataset:
        transformer = self.get_transformer(length=120, width=80)

        with performance_logging("load data", logger=logger):
            raw_events = json.load(inputs.event_data)
            lineups = json.load(inputs.lineup_data)

            # First event (Starting-XI) determines home team
            if raw_events[0]["team"]["id"] == lineups[0]["team_id"]:
                home_lineup, away_lineup = lineups
            else:
                away_lineup, home_lineup = lineups

            if inputs.three_sixty_data:
                three_sixty_data = {
                    item["event_uuid"]: item
                    for item in json.load(inputs.three_sixty_data)
                }
            else:
                three_sixty_data = {}

            (
                shot_fidelity_version,
                xy_fidelity_version,
            ) = _determine_xy_fidelity_versions(raw_events)
            logger.info(
                f"Determined Fidelity versions: shot v{shot_fidelity_version} / XY v{xy_fidelity_version}"
            )

        with performance_logging("parse data", logger=logger):
            player_positions = {}
            for raw_event in raw_events:
                if raw_event["type"]["id"] == SB_EVENT_TYPE_STARTING_XI:
                    for player in raw_event["tactics"]["lineup"]:
                        player_positions[
                            str(player["player"]["id"])
                        ] = Position(
                            position_id=str(player["position"]["id"]),
                            name=player["position"]["name"],
                        )

            starting_formations = {
                raw_event["team"]["id"]: FormationType(
                    "-".join(list(str(raw_event["tactics"]["formation"])))
                )
                for raw_event in raw_events
                if raw_event["type"]["id"] == SB_EVENT_TYPE_STARTING_XI
            }

            home_team = Team(
                team_id=str(home_lineup["team_id"]),
                name=home_lineup["team_name"],
                ground=Ground.HOME,
                starting_formation=starting_formations[home_lineup["team_id"]],
            )
            home_team.players = [
                Player(
                    player_id=str(player["player_id"]),
                    team=home_team,
                    name=player["player_name"],
                    jersey_no=int(player["jersey_number"]),
                    starting=str(player["player_id"]) in player_positions,
                    position=player_positions.get(str(player["player_id"])),
                )
                for player in home_lineup["lineup"]
            ]

            away_team = Team(
                team_id=str(away_lineup["team_id"]),
                name=away_lineup["team_name"],
                ground=Ground.AWAY,
                starting_formation=starting_formations[away_lineup["team_id"]],
            )
            away_team.players = [
                Player(
                    player_id=str(player["player_id"]),
                    team=away_team,
                    name=player["player_name"],
                    jersey_no=int(player["jersey_number"]),
                    starting=str(player["player_id"]) in player_positions,
                    position=player_positions.get(str(player["player_id"])),
                )
                for player in away_lineup["lineup"]
            ]

            teams = [home_team, away_team]

            periods = []
            period = None
            events = []
            for raw_event in raw_events:
                if raw_event["team"]["id"] == home_lineup["team_id"]:
                    team = home_team
                elif raw_event["team"]["id"] == away_lineup["team_id"]:
                    team = away_team
                else:
                    raise DeserializationError(
                        f"Unknown team_id {raw_event['team']['id']}"
                    )

                if (
                    raw_event["possession_team"]["id"]
                    == home_lineup["team_id"]
                ):
                    possession_team = home_team
                elif (
                    raw_event["possession_team"]["id"]
                    == away_lineup["team_id"]
                ):
                    possession_team = away_team
                else:
                    raise DeserializationError(
                        f"Unknown possession_team_id: {raw_event['possession_team']}"
                    )

                timestamp = parse_str_ts(raw_event["timestamp"])
                period_id = int(raw_event["period"])
                if not period or period.id != period_id:
                    period = Period(
                        id=period_id,
                        start_timestamp=(
                            timestamp
                            if not period
                            # period = [start, end], add millisecond to prevent overlapping
                            else timestamp + period.end_timestamp + 0.001
                        ),
                        end_timestamp=None,
                    )
                    periods.append(period)
                else:
                    period.end_timestamp = period.start_timestamp + timestamp

                player = None
                if "player" in raw_event:
                    player = team.get_player_by_id(raw_event["player"]["id"])

                event_type = raw_event["type"]["id"]
                if event_type == SB_EVENT_TYPE_SHOT:
                    fidelity_version = shot_fidelity_version
                elif event_type in (
                    SB_EVENT_TYPE_CARRY,
                    SB_EVENT_TYPE_DRIBBLE,
                    SB_EVENT_TYPE_PASS,
                ):
                    fidelity_version = xy_fidelity_version
                else:
                    # TODO: Uh ohhhh.. don't know which one to pick
                    fidelity_version = xy_fidelity_version

                generic_event_kwargs = {
                    # from DataRecord
                    "period": period,
                    "timestamp": timestamp,
                    "ball_owning_team": possession_team,
                    "ball_state": BallState.ALIVE,
                    # from Event
                    "event_id": raw_event["id"],
                    "team": team,
                    "player": player,
                    "coordinates": (
                        _parse_coordinates(
                            raw_event.get("location"),
                            fidelity_version,
                        )
                        if "location" in raw_event
                        else None
                    ),
                    "related_event_ids": raw_event.get("related_events", []),
                    "raw_event": raw_event,
                }

                new_events = []
                if event_type == SB_EVENT_TYPE_PASS:
                    pass_event_kwargs = _parse_pass(
                        pass_dict=raw_event["pass"],
                        team=team,
                        fidelity_version=fidelity_version,
                    )
                    pass_event = self.event_factory.build_pass(
                        receive_timestamp=timestamp
                        + raw_event.get("duration", 0.0),
                        **pass_event_kwargs,
                        **generic_event_kwargs,
                    )
                    # if pass is an interception, insert interception prior to pass event
                    if "type" in raw_event["pass"]:
                        type_id = raw_event["pass"]["type"]["id"]
                        if type_id == SB_PASS_TYPE_ONE_TOUCH_INTERCEPTION:
                            interception_event_kwargs = _parse_interception(
                                raw_event=raw_event
                            )
                            interception_event = (
                                self.event_factory.build_interception(
                                    **interception_event_kwargs,
                                    **generic_event_kwargs,
                                )
                            )
                            new_events.append(interception_event)
                    new_events.append(pass_event)
                elif event_type == SB_EVENT_TYPE_SHOT:
                    shot_event_kwargs = _parse_shot(
                        shot_dict=raw_event["shot"],
                    )
                    shot_event = self.event_factory.build_shot(
                        **shot_event_kwargs,
                        **generic_event_kwargs,
                    )
                    new_events.append(shot_event)
<<<<<<< HEAD
                elif event_type == SB_EVENT_TYPE_INTERCEPTION:
                    interception_event_kwargs = _parse_interception(
                        raw_event=raw_event
                    )
                    interception_event = self.event_factory.build_interception(
                        **interception_event_kwargs,
                        **generic_event_kwargs,
                    )
                    new_events.append(interception_event)
=======
                elif event_type == SB_EVENT_TYPE_OWN_GOAL_AGAINST:
                    shot_event = self.event_factory.build_shot(
                        result=ShotResult.OWN_GOAL,
                        qualifiers=[],
                        **generic_event_kwargs,
                    )
                    new_events.append(shot_event)
                elif event_type == SB_EVENT_TYPE_OWN_GOAL_FOR:
                    pass
>>>>>>> ffcca1cd
                elif event_type == SB_EVENT_TYPE_CLEARANCE:
                    clearance_event_kwargs = _parse_clearance(
                        # Old versions of the data (< v1.1) don't define extra
                        # attributes for clearances
                        clearance_dict=raw_event.get("clearance", {}),
                    )
                    clearance_event = self.event_factory.build_clearance(
                        result=None,
                        **clearance_event_kwargs,
                        **generic_event_kwargs,
                    )
                    new_events.append(clearance_event)
                elif event_type == SB_EVENT_TYPE_MISCONTROL:
                    miscontrol_event = self.event_factory.build_miscontrol(
                        result=None,
                        qualifiers=None,
                        **generic_event_kwargs,
                    )
                    new_events.append(miscontrol_event)
                # For dribble and carry the definitions
                # are flipped between StatsBomb and kloppy
                elif event_type == SB_EVENT_TYPE_DRIBBLE:
                    take_on_event_kwargs = _parse_take_on(
                        take_on_dict=raw_event["dribble"],
                    )
                    take_on_event = self.event_factory.build_take_on(
                        qualifiers=None,
                        **take_on_event_kwargs,
                        **generic_event_kwargs,
                    )
                    new_events.append(take_on_event)
                elif event_type == SB_EVENT_TYPE_CARRY:
                    carry_event_kwargs = _parse_carry(
                        carry_dict=raw_event["carry"],
                        fidelity_version=fidelity_version,
                    )
                    carry_event = self.event_factory.build_carry(
                        qualifiers=None,
                        # TODO: Consider moving this to _parse_carry
                        end_timestamp=timestamp + raw_event.get("duration", 0),
                        **carry_event_kwargs,
                        **generic_event_kwargs,
                    )
                    new_events.append(carry_event)
                elif event_type in [SB_EVENT_TYPE_DUEL, SB_EVENT_TYPE_50_50]:
                    duel_event_kwargs = _parse_duel(
                        raw_event=raw_event, event_type=event_type
                    )
                    duel_event = self.event_factory.build_duel(
                        **duel_event_kwargs,
                        **generic_event_kwargs,
                    )
                    new_events.append(duel_event)
                elif event_type == SB_EVENT_TYPE_GOALKEEPER_EVENT:
                    goalkeeper_event_kwargs = _parse_goalkeeper_event(
                        goalkeeper_dict=raw_event["goalkeeper"],
                    )
                    if goalkeeper_event_kwargs["qualifiers"]:
                        goalkeeper_event = (
                            self.event_factory.build_goalkeeper_event(
                                **goalkeeper_event_kwargs,
                                **generic_event_kwargs,
                            )
                        )
                        new_events.append(goalkeeper_event)
                    else:
                        generic_event = self.event_factory.build_generic(
                            result=None,
                            qualifiers=None,
                            event_name=raw_event["type"]["name"],
                            **generic_event_kwargs,
                        )
                        new_events.append(generic_event)
                # lineup affecting events
                elif event_type == SB_EVENT_TYPE_SUBSTITUTION:
                    substitution_event_kwargs = _parse_substitution(
                        substitution_dict=raw_event["substitution"],
                        team=team,
                    )
                    substitution_event = self.event_factory.build_substitution(
                        result=None,
                        qualifiers=None,
                        **substitution_event_kwargs,
                        **generic_event_kwargs,
                    )
                    new_events.append(substitution_event)
                elif event_type == SB_EVENT_TYPE_BAD_BEHAVIOUR:
                    bad_behaviour_kwargs = _parse_bad_behaviour(
                        bad_behaviour_dict=raw_event.get("bad_behaviour", {}),
                    )
                    if "card" in bad_behaviour_kwargs:
                        card_kwargs = bad_behaviour_kwargs["card"]
                        card_event = self.event_factory.build_card(
                            result=None,
                            qualifiers=None,
                            card_type=card_kwargs["card_type"],
                            **generic_event_kwargs,
                        )
                        new_events.append(card_event)
                elif event_type == SB_EVENT_TYPE_FOUL_COMMITTED:
                    foul_committed_kwargs = _parse_foul_committed(
                        foul_committed_dict=raw_event.get(
                            "foul_committed", {}
                        ),
                    )
                    foul_committed_event = (
                        self.event_factory.build_foul_committed(
                            result=None,
                            **foul_committed_kwargs,
                            **generic_event_kwargs,
                        )
                    )
                    new_events.append(foul_committed_event)
                    if "card" in foul_committed_kwargs:
                        card_kwargs = foul_committed_kwargs["card"]
                        card_event = self.event_factory.build_card(
                            result=None,
                            qualifiers=None,
                            card_type=card_kwargs["card_type"],
                            **generic_event_kwargs,
                        )
                        new_events.append(card_event)
                elif event_type == SB_EVENT_TYPE_PLAYER_ON:
                    player_on_event = self.event_factory.build_player_on(
                        result=None,
                        qualifiers=None,
                        **generic_event_kwargs,
                    )
                    new_events.append(player_on_event)
                elif event_type == SB_EVENT_TYPE_PLAYER_OFF:
                    player_off_event = self.event_factory.build_player_off(
                        result=None,
                        qualifiers=None,
                        **generic_event_kwargs,
                    )
                    new_events.append(player_off_event)
                elif event_type == SB_EVENT_TYPE_RECOVERY:
                    recovery_event = self.event_factory.build_recovery(
                        result=None,
                        qualifiers=None,
                        **generic_event_kwargs,
                    )
                    new_events.append(recovery_event)
                elif event_type == SB_EVENT_TYPE_FORMATION_CHANGE:
                    formation_change_event_kwargs = _parse_formation_change(
                        raw_event["tactics"]["formation"]
                    )
                    formation_change_event = (
                        self.event_factory.build_formation_change(
                            result=None,
                            qualifiers=None,
                            **formation_change_event_kwargs,
                            **generic_event_kwargs,
                        )
                    )
                    new_events.append(formation_change_event)
                # rest: generic
                else:
                    generic_event = self.event_factory.build_generic(
                        result=None,
                        qualifiers=None,
                        event_name=raw_event["type"]["name"],
                        **generic_event_kwargs,
                    )
                    new_events.append(generic_event)
                # Add possible aerial won - Applicable to multiple event types
                for type_name in ["shot", "clearance", "miscontrol", "pass"]:
                    if (
                        type_name in raw_event
                        and "aerial_won" in raw_event[type_name]
                    ):
                        duel_event_kwargs = _parse_aerial_won_duel(
                            raw_event=raw_event, type_name=type_name
                        )
                        duel_event = self.event_factory.build_duel(
                            **duel_event_kwargs,
                            **generic_event_kwargs,
                        )
                        # add duel event as first event.
                        new_events.insert(0, duel_event)

                for event in new_events:
                    if self.should_include_event(event):
                        transformed_event = transformer.transform_event(event)
                        events.append(transformed_event)

                    # Checks if the event ended out of the field and adds a synthetic out event
                    if event.result in OUT_EVENT_RESULTS:
                        generic_event_kwargs["ball_state"] = BallState.DEAD
                        if event.receiver_coordinates:
                            generic_event_kwargs[
                                "coordinates"
                            ] = event.receiver_coordinates

                            ball_out_event = self.event_factory.build_ball_out(
                                result=None,
                                qualifiers=None,
                                **generic_event_kwargs,
                            )

                            if self.should_include_event(ball_out_event):
                                transformed_ball_out_event = (
                                    transformer.transform_event(ball_out_event)
                                )
                                events.append(transformed_ball_out_event)

        # Last step is to add freeze_frame information
        for event in events:
            if event.event_type == EventType.SHOT:
                if "freeze_frame" in event.raw_event.get("shot", {}):
                    event.freeze_frame = transformer.transform_frame(
                        _parse_freeze_frame(
                            freeze_frame=event.raw_event["shot"][
                                "freeze_frame"
                            ],
                            home_team=home_team,
                            away_team=away_team,
                            event=event,
                            fidelity_version=fidelity_version,
                        )
                    )

            if not event.freeze_frame and event.event_id in three_sixty_data:
                freeze_frame = three_sixty_data[event.event_id]
                event.freeze_frame = transformer.transform_frame(
                    _parse_freeze_frame(
                        freeze_frame=freeze_frame["freeze_frame"],
                        home_team=home_team,
                        away_team=away_team,
                        event=event,
                        fidelity_version=fidelity_version,
                        visible_area=freeze_frame["visible_area"],
                    )
                )

        metadata = Metadata(
            teams=teams,
            periods=periods,
            pitch_dimensions=transformer.get_to_coordinate_system().pitch_dimensions,
            frame_rate=None,
            orientation=Orientation.ACTION_EXECUTING_TEAM,
            flags=DatasetFlag.BALL_OWNING_TEAM,
            score=None,
            provider=Provider.STATSBOMB,
            coordinate_system=transformer.get_to_coordinate_system(),
        )

        return EventDataset(
            metadata=metadata,
            records=events,
        )<|MERGE_RESOLUTION|>--- conflicted
+++ resolved
@@ -484,7 +484,6 @@
     }
 
 
-<<<<<<< HEAD
 def _parse_interception(raw_event: Dict) -> Dict:
     event_type = raw_event["type"]["id"]
     # Note: passes with interception qualifier, are always successful. Otherwise, interception that is LOST or OUT
@@ -521,10 +520,7 @@
     return {"result": result, "qualifiers": qualifiers}
 
 
-def _parse_clearance(raw_event: Dict, events: List) -> Dict:
-=======
 def _parse_clearance(clearance_dict: Dict) -> Dict:
->>>>>>> ffcca1cd
     qualifiers = []
     body_part_qualifiers = _get_body_part_qualifiers(clearance_dict)
     qualifiers.extend(body_part_qualifiers)
@@ -913,7 +909,6 @@
                         **generic_event_kwargs,
                     )
                     new_events.append(shot_event)
-<<<<<<< HEAD
                 elif event_type == SB_EVENT_TYPE_INTERCEPTION:
                     interception_event_kwargs = _parse_interception(
                         raw_event=raw_event
@@ -923,7 +918,6 @@
                         **generic_event_kwargs,
                     )
                     new_events.append(interception_event)
-=======
                 elif event_type == SB_EVENT_TYPE_OWN_GOAL_AGAINST:
                     shot_event = self.event_factory.build_shot(
                         result=ShotResult.OWN_GOAL,
@@ -933,7 +927,6 @@
                     new_events.append(shot_event)
                 elif event_type == SB_EVENT_TYPE_OWN_GOAL_FOR:
                     pass
->>>>>>> ffcca1cd
                 elif event_type == SB_EVENT_TYPE_CLEARANCE:
                     clearance_event_kwargs = _parse_clearance(
                         # Old versions of the data (< v1.1) don't define extra
