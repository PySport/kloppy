--- conflicted
+++ resolved
@@ -6,14 +6,8 @@
 import logging
 import lzma
 import os
-<<<<<<< HEAD
-import gzip
+import re
 import urllib.parse
-import re
-from urllib.parse import urlparse
-=======
-import re
->>>>>>> 3837c1b5
 from dataclasses import dataclass, replace
 from io import BufferedWriter, BytesIO, TextIOWrapper
 from typing import (
@@ -28,9 +22,9 @@
     List,
     Optional,
     Tuple,
-    Iterable,
     Union,
 )
+from urllib.parse import urlparse
 
 from kloppy.exceptions import AdapterError, InputNotFoundError
 from kloppy.infra.io.adapters import get_adapter
@@ -413,7 +407,6 @@
     raise TypeError(f"Unsupported input type: {type(input_)}")
 
 
-<<<<<<< HEAD
 def __natural_sort_key(s):
     # Split string into list of chunks for natural sorting
     return [
@@ -493,7 +486,8 @@
         raise ValueError(
             "Unknown path type, supported types are Iterable (list of file paths), a folder path, or an individual file path."
         )
-=======
+
+
 def _natural_sort_key(path: str) -> List[Union[int, str]]:
     # Split string into list of chunks for natural sorting
     return [
@@ -598,5 +592,4 @@
                 yield item
 
     else:
-        yield inputs
->>>>>>> 3837c1b5
+        yield inputs