--- conflicted
+++ resolved
@@ -1,64 +1,49 @@
 import json
 import logging
 from dataclasses import replace
-<<<<<<< HEAD
-from datetime import timedelta
+from datetime import timedelta, timezone
 from enum import Enum
-from typing import Dict, List, Tuple, NamedTuple, IO, Optional
-=======
-from datetime import timedelta, timezone
+from typing import Dict, List, Optional
+
 from dateutil.parser import parse
-from typing import Dict, List
->>>>>>> 7d3c4580
 
 from kloppy.domain import (
-    BallOutEvent,
     BodyPart,
     BodyPartQualifier,
-    CardEvent,
     CardType,
+    CarryResult,
     CounterAttackQualifier,
-    Dimension,
-    DuelType,
     DuelQualifier,
     DuelResult,
+    DuelType,
     EventDataset,
-    FoulCommittedEvent,
-    GenericEvent,
+    FormationType,
+    GoalkeeperActionType,
     GoalkeeperQualifier,
-    GoalkeeperActionType,
     Ground,
     InterceptionResult,
     Metadata,
     Orientation,
-    PassEvent,
     PassQualifier,
     PassResult,
     PassType,
     Period,
-    PitchDimensions,
     Player,
     Point,
+    PositionType,
     Provider,
     Qualifier,
-    RecoveryEvent,
     SetPieceQualifier,
     SetPieceType,
-    ShotEvent,
     ShotResult,
-    TakeOnEvent,
     TakeOnResult,
     Team,
-    FormationType,
-    CarryResult,
-    PositionType,
 )
 from kloppy.exceptions import DeserializationError
 from kloppy.utils import performance_logging
 
 from ..deserializer import EventDataDeserializer
 from .deserializer_v2 import WyscoutInputs
-
 
 logger = logging.getLogger(__name__)
 
@@ -364,18 +349,7 @@
         "qualifiers": _pass_qualifiers(raw_event),
         "receive_timestamp": None,
         "receiver_player": receiver_player,
-<<<<<<< HEAD
-        "receiver_coordinates": (
-            Point(
-                x=float(raw_event["pass"]["endLocation"]["x"]),
-                y=float(raw_event["pass"]["endLocation"]["y"]),
-            )
-            if len(raw_event["pass"]["endLocation"]) > 1
-            else None
-        ),
-=======
         "receiver_coordinates": receiver_coordinates,
->>>>>>> 7d3c4580
     }
 
 
