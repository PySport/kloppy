from kloppy.config import get_config
from kloppy.domain import EventDataset, EventFactory, List, Optional
from kloppy.infra.serializers.event.statsperform import (
    StatsPerformDeserializer,
    StatsPerformInputs,
)
from kloppy.io import FileLike, open_as_file


def load(
    f7_data: FileLike,
    f24_data: FileLike,
    event_types: Optional[List[str]] = None,
    coordinates: Optional[str] = None,
    event_factory: Optional[EventFactory] = None,
) -> EventDataset:
    """
    Load Opta event data.

<<<<<<< HEAD
    Args:
        f7_data: F7 xml feed containing the lineup information.
        f24_data: F24 xml feed containing the events.
        event_types: A list of event types to load.
        coordinates: The coordinate system to use.
        event_factory: A custom event factory.

    Returns:
        The parsed event data.
=======
    Parameters:
        f7_data: F7 xml feed containing the lineup information
        f24_data: F24 or F73 xml feed containing the events
        event_types:
        coordinates:
        event_factory:
>>>>>>> 18f4eecb
    """
    deserializer = StatsPerformDeserializer(
        event_types=event_types,
        coordinate_system=coordinates,
        event_factory=event_factory or get_config("event_factory"),
    )
    with open_as_file(f7_data) as f7_data_fp, open_as_file(f24_data) as f24_data_fp:
        return deserializer.deserialize(
            inputs=StatsPerformInputs(
                meta_data=f7_data_fp,
                meta_feed="F7",
                meta_datatype="XML",
                event_data=f24_data_fp,
                event_feed="F24",
                event_datatype="XML",
            ),
        )<|MERGE_RESOLUTION|>--- conflicted
+++ resolved
@@ -17,24 +17,15 @@
     """
     Load Opta event data.
 
-<<<<<<< HEAD
     Args:
         f7_data: F7 xml feed containing the lineup information.
-        f24_data: F24 xml feed containing the events.
+        f24_data: F24 or F73 xml feed containing the events.
         event_types: A list of event types to load.
         coordinates: The coordinate system to use.
         event_factory: A custom event factory.
 
     Returns:
         The parsed event data.
-=======
-    Parameters:
-        f7_data: F7 xml feed containing the lineup information
-        f24_data: F24 or F73 xml feed containing the events
-        event_types:
-        coordinates:
-        event_factory:
->>>>>>> 18f4eecb
     """
     deserializer = StatsPerformDeserializer(
         event_types=event_types,
