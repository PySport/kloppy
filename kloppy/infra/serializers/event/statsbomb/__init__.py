"""Convert StatsBomb event stream data to a kloppy EventDataset."""

<<<<<<< HEAD
from .deserializer import StatsBombDeserializer, StatsBombInputs
=======
from .deserializer import StatsBombDeserializer, StatsBombInputs

__all__ = [
    "StatsBombDeserializer",
    "StatsBombInputs",
]
>>>>>>> 18f4eecb
<|MERGE_RESOLUTION|>--- conflicted
+++ resolved
@@ -1,12 +1,8 @@
 """Convert StatsBomb event stream data to a kloppy EventDataset."""
 
-<<<<<<< HEAD
-from .deserializer import StatsBombDeserializer, StatsBombInputs
-=======
 from .deserializer import StatsBombDeserializer, StatsBombInputs
 
 __all__ = [
     "StatsBombDeserializer",
     "StatsBombInputs",
-]
->>>>>>> 18f4eecb
+]