--- conflicted
+++ resolved
@@ -12,11 +12,8 @@
     BodyPart,
     SetPieceType,
     PassType,
-<<<<<<< HEAD
     DatasetType,
-=======
     CardType,
->>>>>>> b99f2dd5
 )
 
 from kloppy import opta
