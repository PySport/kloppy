from collections import OrderedDict
from datetime import datetime, timedelta
import logging
from typing import IO, NamedTuple

from lxml import objectify

from kloppy.domain import (
    BallState,
    BodyPart,
    BodyPartQualifier,
    CardType,
    DatasetFlag,
    EventDataset,
    EventType,
    Ground,
    Metadata,
    Official,
    OfficialType,
    Orientation,
    PassResult,
    Period,
    Player,
    Point,
    PositionType,
    Provider,
    Qualifier,
    Score,
    SetPieceQualifier,
    SetPieceType,
    ShotResult,
    Team,
)
from kloppy.domain.models.event import DuelResult, DuelType, TakeOnResult
from kloppy.exceptions import DeserializationError
from kloppy.infra.serializers.event.deserializer import EventDataDeserializer
from kloppy.utils import performance_logging

position_types_mapping: dict[str, PositionType] = {
    "TW": PositionType.Goalkeeper,
    "IVR": PositionType.RightCenterBack,
    "IVL": PositionType.LeftCenterBack,
    "STR": PositionType.Striker,
    "STL": PositionType.LeftForward,
    "STZ": PositionType.Striker,
    "ZO": PositionType.CenterAttackingMidfield,
    "LV": PositionType.LeftBack,
    "RV": PositionType.RightBack,
    "DMR": PositionType.RightDefensiveMidfield,
    "DRM": PositionType.RightDefensiveMidfield,
    "DML": PositionType.LeftDefensiveMidfield,
    "DLM": PositionType.LeftDefensiveMidfield,
    "ORM": PositionType.RightMidfield,
    "OLM": PositionType.LeftMidfield,
    "RA": PositionType.RightWing,
    "LA": PositionType.LeftWing,
}

referee_types_mapping: dict[str, OfficialType] = {
    "referee": OfficialType.MainReferee,
    "firstAssistant": OfficialType.AssistantReferee,
    "videoReferee": OfficialType.VideoAssistantReferee,
    "videoRefereeAssistant": OfficialType.AssistantVideoAssistantReferee,
    "secondAssistant": OfficialType.AssistantReferee,
    "fourthOfficial": OfficialType.FourthOfficial,
}

logger = logging.getLogger(__name__)


def _team_from_xml_elm(team_elm) -> Team:
    team = Team(
        team_id=team_elm.attrib["TeamId"],
        name=team_elm.attrib["TeamName"],
        ground=(
            Ground.HOME if team_elm.attrib["Role"] == "home" else Ground.AWAY
        ),
    )
    team.players = [
        Player(
            player_id=player_elm.attrib["PersonId"],
            team=team,
            jersey_no=int(player_elm.attrib["ShirtNumber"]),
            name=player_elm.attrib["Shortname"],
            first_name=player_elm.attrib["FirstName"],
            last_name=player_elm.attrib["LastName"],
            starting_position=position_types_mapping.get(
                player_elm.attrib.get("PlayingPosition"), PositionType.Unknown
            ),
            starting=player_elm.attrib["Starting"] == "true",
        )
        for player_elm in team_elm.Players.iterchildren("Player")
    ]
    return team


SPORTEC_FPS = 25

"""Sportec uses fixed starting frame ids for each half"""
SPORTEC_FIRST_HALF_STARTING_FRAME_ID = 10_000
SPORTEC_SECOND_HALF_STARTING_FRAME_ID = 100_000
SPORTEC_FIRST_EXTRA_HALF_STARTING_FRAME_ID = 200_000
SPORTEC_SECOND_EXTRA_HALF_STARTING_FRAME_ID = 250_000


class SportecMetadata(NamedTuple):
    score: Score
    teams: list[Team]
    periods: list[Period]
    x_max: float
    y_max: float
    fps: int
    officials: list[Official]


def sportec_metadata_from_xml_elm(match_root) -> SportecMetadata:
    """
    Load metadata from Sportec XML element. This part is shared between event- and tracking data.
    In the future this might move to a common.sportec package that provides functionality for both
    deserializers.
    """
    x_max = float(match_root.MatchInformation.Environment.attrib["PitchX"])
    y_max = float(match_root.MatchInformation.Environment.attrib["PitchY"])

    team_path = objectify.ObjectPath("PutDataRequest.MatchInformation.Teams")
    team_elms = list(team_path.find(match_root).iterchildren("Team"))

    home_team = away_team = None
    for team_elm in team_elms:
        head_coach = [
            trainer.attrib["Shortname"]
            for trainer in team_elm.TrainerStaff.iterchildren("Trainer")
            if trainer.attrib["Role"] == "headcoach"
        ]
        if team_elm.attrib["Role"] == "home":
            home_team = _team_from_xml_elm(team_elm)
            home_coach = head_coach[0] if len(head_coach) else None
        elif team_elm.attrib["Role"] == "guest":
            away_team = _team_from_xml_elm(team_elm)
            away_coach = head_coach[0] if len(head_coach) else None
        else:
            raise DeserializationError(
                f"Unknown side: {team_elm.attrib['Role']}"
            )

    if not home_team:
        raise DeserializationError("Home team is missing from metadata")
    if not away_team:
        raise DeserializationError("Away team is missing from metadata")

    (
        home_score,
        away_score,
    ) = match_root.MatchInformation.General.attrib["Result"].split(":")
    score = Score(home=int(home_score), away=int(away_score))

    home_team.coach = home_coach
    away_team.coach = away_coach
    teams = [home_team, away_team]

    if len(home_team.players) == 0 or len(away_team.players) == 0:
        raise DeserializationError("LineUp incomplete")

    # The periods can be rebuild from event data. Therefore, the periods attribute
    # from the metadata can be ignored. It is required for tracking data.
    other_game_information = (
        match_root.MatchInformation.OtherGameInformation.attrib
    )
    periods = [
        Period(
            id=1,
            start_timestamp=timedelta(
                seconds=SPORTEC_FIRST_HALF_STARTING_FRAME_ID / SPORTEC_FPS
            ),
            end_timestamp=timedelta(
                seconds=SPORTEC_FIRST_HALF_STARTING_FRAME_ID / SPORTEC_FPS
                + float(other_game_information["TotalTimeFirstHalf"]) / 1000
            ),
        ),
        Period(
            id=2,
            start_timestamp=timedelta(
                seconds=SPORTEC_SECOND_HALF_STARTING_FRAME_ID / SPORTEC_FPS
            ),
            end_timestamp=timedelta(
                seconds=SPORTEC_SECOND_HALF_STARTING_FRAME_ID / SPORTEC_FPS
                + float(other_game_information["TotalTimeSecondHalf"]) / 1000
            ),
        ),
    ]

    if "TotalTimeFirstHalfExtra" in other_game_information:
        # Add two periods for extra time.
        periods.extend(
            [
                Period(
                    id=3,
                    start_timestamp=timedelta(
                        seconds=SPORTEC_FIRST_EXTRA_HALF_STARTING_FRAME_ID
                        / SPORTEC_FPS
                    ),
                    end_timestamp=timedelta(
                        seconds=SPORTEC_FIRST_EXTRA_HALF_STARTING_FRAME_ID
                        / SPORTEC_FPS
                        + float(
                            other_game_information["TotalTimeFirstHalfExtra"]
                        )
                        / 1000
                    ),
                ),
                Period(
                    id=4,
                    start_timestamp=timedelta(
                        seconds=SPORTEC_SECOND_EXTRA_HALF_STARTING_FRAME_ID
                        / SPORTEC_FPS
                    ),
                    end_timestamp=timedelta(
                        seconds=SPORTEC_SECOND_EXTRA_HALF_STARTING_FRAME_ID
                        / SPORTEC_FPS
                        + float(
                            other_game_information["TotalTimeSecondHalfExtra"]
                        )
                        / 1000
                    ),
                ),
            ]
        )

    if hasattr(match_root, "MatchInformation") and hasattr(
        match_root.MatchInformation, "Referees"
    ):
        officials = []
        referee_path = objectify.ObjectPath(
            "PutDataRequest.MatchInformation.Referees"
        )
        referee_elms = referee_path.find(match_root).iterchildren(tag="Referee")

        for referee in referee_elms:
            ref_attrib = referee.attrib
            officials.append(
                Official(
                    official_id=ref_attrib["PersonId"],
                    name=ref_attrib["Shortname"],
                    first_name=ref_attrib["FirstName"],
                    last_name=ref_attrib["LastName"],
                    role=referee_types_mapping.get(
                        ref_attrib["Role"], OfficialType.Unknown
                    ),
                )
            )
    else:
        officials = []

    return SportecMetadata(
        score=score,
        teams=teams,
        periods=periods,
        x_max=x_max,
        y_max=y_max,
        fps=SPORTEC_FPS,
        officials=officials,
    )


def _event_chain_from_xml_elm(event_elm):
    chain = OrderedDict()
    current_elm = event_elm
    while True:
        chain[current_elm.tag] = dict(current_elm.attrib)
        if not current_elm.countchildren():
            break
        current_elm = current_elm.getchildren()[0]
    return chain


SPORTEC_EVENT_NAME_KICKOFF = "KickOff"
SPORTEC_EVENT_NAME_FINAL_WHISTLE = "FinalWhistle"

SPORTEC_EVENT_NAME_SHOT_WIDE = "ShotWide"
SPORTEC_EVENT_NAME_SHOT_SAVED = "SavedShot"
SPORTEC_EVENT_NAME_SHOT_BLOCKED = "BlockedShot"
SPORTEC_EVENT_NAME_SHOT_WOODWORK = "ShotWoodWork"
SPORTEC_EVENT_NAME_SHOT_OTHER = "OtherShot"
SPORTEC_EVENT_NAME_SHOT_GOAL = "SuccessfulShot"
SPORTEC_EVENT_NAME_OWN_GOAL = "OwnGoal"
SPORTEC_SHOT_EVENT_NAMES = (
    SPORTEC_EVENT_NAME_SHOT_WIDE,
    SPORTEC_EVENT_NAME_SHOT_SAVED,
    SPORTEC_EVENT_NAME_SHOT_BLOCKED,
    SPORTEC_EVENT_NAME_SHOT_WOODWORK,
    SPORTEC_EVENT_NAME_SHOT_OTHER,
    SPORTEC_EVENT_NAME_SHOT_GOAL,
    SPORTEC_EVENT_NAME_OWN_GOAL,
)

SPORTEC_EVENT_NAME_PASS = "Pass"
SPORTEC_EVENT_NAME_CROSS = "Cross"
SPORTEC_EVENT_NAME_THROW_IN = "ThrowIn"
SPORTEC_EVENT_NAME_GOAL_KICK = "GoalKick"
SPORTEC_EVENT_NAME_PENALTY = "Penalty"
SPORTEC_EVENT_NAME_CORNER_KICK = "CornerKick"
SPORTEC_EVENT_NAME_FREE_KICK = "FreeKick"
SPORTEC_PASS_EVENT_NAMES = (SPORTEC_EVENT_NAME_PASS, SPORTEC_EVENT_NAME_CROSS)

SPORTEC_EVENT_NAME_BALL_CLAIMING = "BallClaiming"
SPORTEC_EVENT_NAME_SUBSTITUTION = "Substitution"
SPORTEC_EVENT_NAME_CAUTION = "Caution"
SPORTEC_EVENT_NAME_FOUL = "Foul"
SPORTEC_EVENT_NAME_TACKLING_GAME = "TacklingGame"
SPORTEC_EVENT_NAME_OTHER = "OtherBallAction"

SPORTEC_EVENT_TYPE_OF_SHOT = "TypeOfShot"
SPORTEC_EVENT_BODY_PART_HEAD = "head"
SPORTEC_EVENT_BODY_PART_LEFT_FOOT = "leftLeg"
SPORTEC_EVENT_BODY_PART_RIGHT_FOOT = "rightLeg"


def _parse_datetime(dt_str: str) -> datetime:
    return datetime.fromisoformat(dt_str)


def _get_event_qualifiers(event_chain: dict) -> list[Qualifier]:
    qualifiers = []

    qualifiers.extend(_get_event_setpiece_qualifiers(event_chain))
    qualifiers.extend(_get_event_bodypart_qualifiers(event_chain))

    return qualifiers


def _get_event_setpiece_qualifiers(event_chain):
    qualifiers = []

    if SPORTEC_EVENT_NAME_THROW_IN in event_chain:
        qualifiers.append(SetPieceQualifier(value=SetPieceType.THROW_IN))
    elif SPORTEC_EVENT_NAME_GOAL_KICK in event_chain:
        qualifiers.append(SetPieceQualifier(value=SetPieceType.GOAL_KICK))
    elif SPORTEC_EVENT_NAME_PENALTY in event_chain:
        qualifiers.append(SetPieceQualifier(value=SetPieceType.PENALTY))
    elif SPORTEC_EVENT_NAME_CORNER_KICK in event_chain:
        qualifiers.append(SetPieceQualifier(value=SetPieceType.CORNER_KICK))
    elif SPORTEC_EVENT_NAME_KICKOFF in event_chain:
        qualifiers.append(SetPieceQualifier(value=SetPieceType.KICK_OFF))
    elif SPORTEC_EVENT_NAME_FREE_KICK in event_chain:
        qualifiers.append(SetPieceQualifier(value=SetPieceType.FREE_KICK))

    return qualifiers


def _get_event_bodypart_qualifiers(event_chain):
    qualifiers = []

    if SPORTEC_EVENT_BODY_PART_HEAD in [
        item.get(SPORTEC_EVENT_TYPE_OF_SHOT) for item in event_chain.values()
    ]:
        qualifiers.append(BodyPartQualifier(value=BodyPart.HEAD))
    elif SPORTEC_EVENT_BODY_PART_LEFT_FOOT in [
        item.get(SPORTEC_EVENT_TYPE_OF_SHOT) for item in event_chain.values()
    ]:
        qualifiers.append(BodyPartQualifier(value=BodyPart.LEFT_FOOT))
    elif SPORTEC_EVENT_BODY_PART_RIGHT_FOOT in [
        item.get(SPORTEC_EVENT_TYPE_OF_SHOT) for item in event_chain.values()
    ]:
        qualifiers.append(BodyPartQualifier(value=BodyPart.RIGHT_FOOT))

    return qualifiers


def _parse_shot(event_name: str, event_chain: OrderedDict) -> dict:
    if event_name == SPORTEC_EVENT_NAME_SHOT_WIDE:
        result = ShotResult.OFF_TARGET
    elif event_name == SPORTEC_EVENT_NAME_SHOT_SAVED:
        result = ShotResult.SAVED
    elif event_name == SPORTEC_EVENT_NAME_SHOT_BLOCKED:
        result = ShotResult.BLOCKED
    elif event_name == SPORTEC_EVENT_NAME_SHOT_WOODWORK:
        result = ShotResult.POST
    elif event_name == SPORTEC_EVENT_NAME_SHOT_GOAL:
        result = ShotResult.GOAL
    elif event_name == SPORTEC_EVENT_NAME_OWN_GOAL:
        result = ShotResult.OWN_GOAL
    elif event_name == SPORTEC_EVENT_NAME_SHOT_OTHER:
        result = None
    else:
        raise ValueError(f"Unknown shot type {event_name}")

    return dict(result=result, qualifiers=_get_event_qualifiers(event_chain))


def _parse_pass(event_chain: OrderedDict, team: Team) -> dict:
    if event_chain["Play"]["Evaluation"] in (
        "successfullyCompleted",
        "successful",
    ):
        result = PassResult.COMPLETE
        if "Recipient" in event_chain["Play"]:
            receiver_player = team.get_player_by_id(
                event_chain["Play"]["Recipient"]
            )
        else:
            # this attribute can be missing according to docs
            receiver_player = None
    else:
        result = PassResult.INCOMPLETE
        receiver_player = None

    return dict(
        result=result,
        receiver_player=receiver_player,
        qualifiers=_get_event_qualifiers(event_chain),
    )


def _parse_substitution(event_attributes: dict, team: Team) -> dict:
    return dict(
        player=team.get_player_by_id(event_attributes["PlayerOut"]),
        replacement_player=team.get_player_by_id(event_attributes["PlayerIn"]),
    )


def _parse_caution(event_attributes: dict) -> dict:
    if event_attributes["CardColor"] == "yellow":
        card_type = CardType.FIRST_YELLOW
    elif event_attributes["CardColor"] == "yellowRed":
        card_type = CardType.SECOND_YELLOW
    elif event_attributes["CardColor"] == "red":
        card_type = CardType.RED
    else:
        raise ValueError(f"Unknown card color: {event_attributes['CardColor']}")

    return dict(card_type=card_type)


def _parse_foul(event_attributes: dict, teams: list[Team]) -> dict:
    team = (
        teams[0]
        if event_attributes["TeamFouler"] == teams[0].team_id
        else teams[1]
    )
    player = team.get_player_by_id(event_attributes["Fouler"])

    return dict(team=team, player=player)


<<<<<<< HEAD
def _parse_successful_tackling_game(event_attributes: Dict) -> Dict:
    """Parsing the appropriate player and team of successful TacklingGame events"""
    return dict(
        team=event_attributes["WinnerTeam"],
        player=event_attributes["Winner"],
    )


def _parse_unsuccessful_tackling_game(event_attributes: Dict) -> Dict:
    """Parsing the appropriate player and team of unsuccessful TacklingGame events"""
    return dict(
        team=event_attributes["LoserTeam"],
        player=event_attributes["Loser"],
    )


def _parse_coordinates(event_attributes: Dict) -> Point:
=======
def _parse_coordinates(event_attributes: dict) -> Point:
>>>>>>> 8b50377d
    if "X-Position" not in event_attributes:
        return None
    return Point(
        x=float(event_attributes["X-Position"]),
        y=float(event_attributes["Y-Position"]),
    )


class SportecEventDataInputs(NamedTuple):
    meta_data: IO[bytes]
    event_data: IO[bytes]


class SportecEventDataDeserializer(
    EventDataDeserializer[SportecEventDataInputs]
):
    @property
    def provider(self) -> Provider:
        return Provider.SPORTEC

    def deserialize(self, inputs: SportecEventDataInputs) -> EventDataset:
        with performance_logging("load data", logger=logger):
            match_root = objectify.fromstring(inputs.meta_data.read())
            event_root = objectify.fromstring(inputs.event_data.read())

        with performance_logging("parse data", logger=logger):
            date = datetime.fromisoformat(
                match_root.MatchInformation.General.attrib["KickoffTime"]
            )
            game_week = match_root.MatchInformation.General.attrib["MatchDay"]
            game_id = match_root.MatchInformation.General.attrib["MatchId"]

            sportec_metadata = sportec_metadata_from_xml_elm(match_root)
            teams = home_team, away_team = sportec_metadata.teams
            transformer = self.get_transformer(
                pitch_length=sportec_metadata.x_max,
                pitch_width=sportec_metadata.y_max,
            )

            periods = []
            period_id = 0
            events = []

            # We need to re-order the event_elm objects by EventTime, because
            # certain types of events are all positioned at the end of the files
            event_chains = []
            for event_elm in event_root.iterchildren("Event"):
                event_chain = _event_chain_from_xml_elm(event_elm)
                event_chains.append(event_chain)

            sorted_event_chains = sorted(
                event_chains,
                key=lambda x: _parse_datetime(x["Event"]["EventTime"]),
            )

            for event_chain in sorted_event_chains:
                timestamp = _parse_datetime(event_chain["Event"]["EventTime"])

                if (
                    SPORTEC_EVENT_NAME_KICKOFF in event_chain
                    and "GameSection" in event_chain[SPORTEC_EVENT_NAME_KICKOFF]
                ):
                    period_id += 1
                    period = Period(
                        id=period_id,
                        start_timestamp=timestamp,
                        end_timestamp=None,
                    )
                    if period_id == 1:
                        team_left = event_chain[SPORTEC_EVENT_NAME_KICKOFF][
                            "TeamLeft"
                        ]
                        orientation = (
                            Orientation.HOME_AWAY
                            if team_left == home_team.team_id
                            else Orientation.AWAY_HOME
                        )

                    periods.append(period)
                elif SPORTEC_EVENT_NAME_FINAL_WHISTLE in event_chain:
                    period.end_timestamp = timestamp
                    continue
                elif period_id == 0:
                    # Skip any events that happened before the first kick off
                    continue

                team = None
                player = None
                flatten_attributes = dict()
                # reverse because top levels are more important
                for event_attributes in reversed(event_chain.values()):
                    flatten_attributes.update(event_attributes)

                if "Team" in flatten_attributes:
                    team = (
                        home_team
                        if flatten_attributes["Team"] == home_team.team_id
                        else away_team
                    )
                if "Player" in flatten_attributes:
                    if not team:
                        raise ValueError("Player set while team is not set")
                    player = team.get_player_by_id(flatten_attributes["Player"])

                generic_event_kwargs = dict(
                    # from DataRecord
                    period=period,
                    timestamp=timestamp - period.start_timestamp,
                    ball_owning_team=None,
                    ball_state=BallState.ALIVE,
                    # from Event
                    event_id=event_chain["Event"]["EventId"],
                    coordinates=_parse_coordinates(event_chain["Event"]),
                    raw_event=flatten_attributes,
                    team=team,
                    player=player,
                )

                event_name, event_attributes = event_chain.popitem()
                if event_name in SPORTEC_SHOT_EVENT_NAMES:
                    shot_event_kwargs = _parse_shot(
                        event_name=event_name, event_chain=event_chain
                    )
                    event = self.event_factory.build_shot(
                        **shot_event_kwargs,
                        **generic_event_kwargs,
                    )
                elif event_name in SPORTEC_PASS_EVENT_NAMES:
                    pass_event_kwargs = _parse_pass(
                        event_chain=event_chain, team=team
                    )
                    event = self.event_factory.build_pass(
                        **pass_event_kwargs,
                        **generic_event_kwargs,
                        receive_timestamp=None,
                        receiver_coordinates=None,
                    )
                elif event_name == SPORTEC_EVENT_NAME_BALL_CLAIMING:
                    if event_attributes.get("Type") == "BallClaimed":
                        event = self.event_factory.build_recovery(
                            result=None,
                            qualifiers=None,
                            **generic_event_kwargs,
                        )
                    elif event_attributes.get("Type") == "InterceptedBall":
                        event = self.event_factory.build_interception(
                            result=None,
                            qualifiers=None,
                            **generic_event_kwargs,
                        )
                elif event_name == SPORTEC_EVENT_NAME_SUBSTITUTION:
                    substitution_event_kwargs = _parse_substitution(
                        event_attributes=event_attributes, team=team
                    )
                    generic_event_kwargs["player"] = substitution_event_kwargs[
                        "player"
                    ]
                    del substitution_event_kwargs["player"]
                    event = self.event_factory.build_substitution(
                        result=None,
                        qualifiers=None,
                        **substitution_event_kwargs,
                        **generic_event_kwargs,
                    )
                elif event_name == SPORTEC_EVENT_NAME_CAUTION:
                    card_kwargs = _parse_caution(event_attributes)
                    event = self.event_factory.build_card(
                        result=None,
                        qualifiers=None,
                        **card_kwargs,
                        **generic_event_kwargs,
                    )
                elif event_name == SPORTEC_EVENT_NAME_FOUL:
                    foul_kwargs = _parse_foul(event_attributes, teams=teams)
                    generic_event_kwargs.update(foul_kwargs)
                    event = self.event_factory.build_foul_committed(
                        result=None,
                        qualifiers=None,
                        **generic_event_kwargs,
                    )
                elif event_name == SPORTEC_EVENT_NAME_TACKLING_GAME:
                    # Different combinations of TacklingGame winnerRole and winnerResult identified in file J03WPY
                    # [X] WinnerRole='withBallControl', WinnerResult='dribbledAround' -- this seems like a Take On
                    # [X] WinnerRole='withBallControl', WinnerResult='fouled'  -- this is obviously a foul
                    # [X] WinnerRole='withBallControl', WinnerResult='ballcontactSucceeded'  -- this seems like an 'unsuccessful tackle', in Opta speak
                    # [X] WinnerRole='withBallControl', WinnerResult='ballControlRetained'  -- this seems like a failed tackle
                    # WinnerRole='withBallControl', WinnerResult='layoff' -- *might* be loose ball duels
                    # [X] WinnerRole='withoutBallControl', WinnerResult='ballcontactSucceeded'  -- this seems like a 'successful tackle', in Opta speak
                    # WinnerRole='withoutBallControl', WinnerResult='layoff' -- *might* be loose ball duels
                    # [X] WinnerRole='withoutBallControl', WinnerResult='fouled'  -- this is obviously a foul
                    # [X] WinnerRole='withoutBallControl', WinnerResult='ballClaimed'  -- this seems like a tackle
                    duel_type = event_attributes.get("Type", "ground")
                    kloppy_duel_type = (
                        DuelType.AERIAL
                        if duel_type == "air"
                        else DuelType.GROUND
                    )

                    if (
                        event_attributes.get("WinnerRole") == "withBallControl"
                        and event_attributes.get("WinnerResult")
                        == "dribbledAround"
                    ):
                        tackling_game_kwargs = _parse_successful_tackling_game(
                            event_attributes
                        )
                        generic_event_kwargs.update(tackling_game_kwargs)
                        event = self.event_factory.build_take_on(
                            result=TakeOnResult.COMPLETE,
                            qualifiers=None,
                            **generic_event_kwargs,
                        )
                    elif event_attributes.get(
                        "WinnerRole"
                    ) == "withoutBallControl" and event_attributes.get(
                        "WinnerResult"
                    ) in [
                        "ballClaimed",
                        "ballContactSucceeded",
                    ]:
                        tackling_game_kwargs = _parse_successful_tackling_game(
                            event_attributes
                        )
                        generic_event_kwargs.update(tackling_game_kwargs)
                        event = self.event_factory.build_duel(
                            qualifiers=[kloppy_duel_type, DuelType.TACKLE],
                            result=DuelResult.WON,
                            **generic_event_kwargs,
                        )
                    elif event_attributes.get(
                        "WinnerRole"
                    ) == "withBallControl" and event_attributes.get(
                        "WinnerResult"
                    ) in [
                        "ballcontactSucceeded",
                        "ballControlRetained",
                    ]:
                        tackling_game_kwargs = (
                            _parse_unsuccessful_tackling_game(event_attributes)
                        )
                        generic_event_kwargs.update(tackling_game_kwargs)
                        event = self.event_factory.build_duel(
                            qualifiers=[kloppy_duel_type],
                            result=DuelResult.LOST,
                            **generic_event_kwargs,
                        )
                    elif event_attributes.get("WinnerResult") == "fouled":
                        tackle_game_foul_kwargs = (
                            _parse_unsuccessful_tackling_game(event_attributes)
                        )
                        generic_event_kwargs.update(tackle_game_foul_kwargs)
                        event = self.event_factory.build_foul_committed(
                            result=None,
                            qualifiers=None,
                            **generic_event_kwargs,
                        )
                    # Some 'TacklingGame' events are still not parsed
                    else:
                        event = self.event_factory.build_generic(
                            result=None,
                            qualifiers=None,
                            event_name=event_name,
                            **generic_event_kwargs,
                        )

                elif (
                    event_name == SPORTEC_EVENT_NAME_OTHER
                    and event_attributes.get("DefensiveClearance") == "true"
                ):
                    event = self.event_factory.build_clearance(
                        result=None,
                        qualifiers=None,
                        **generic_event_kwargs,
                    )
                else:
                    event = self.event_factory.build_generic(
                        result=None,
                        qualifiers=None,
                        event_name=event_name,
                        **generic_event_kwargs,
                    )

                if (
                    event.event_type == EventType.PASS
                    and event.get_qualifier_value(SetPieceQualifier)
                    in (
                        SetPieceType.THROW_IN,
                        SetPieceType.GOAL_KICK,
                        SetPieceType.CORNER_KICK,
                    )
                ):
                    # 1. update previous pass
                    if events[-1].event_type == EventType.PASS:
                        events[-1].result = PassResult.OUT

                    # 2. add synthetic out event
                    decision_timestamp = _parse_datetime(
                        event_chain[list(event_chain.keys())[1]][
                            "DecisionTimestamp"
                        ]
                    )
                    out_event = self.event_factory.build_ball_out(
                        period=period,
                        timestamp=decision_timestamp - period.start_timestamp,
                        ball_owning_team=None,
                        ball_state=BallState.DEAD,
                        # from Event
                        event_id=event_chain["Event"]["EventId"] + "-ball-out",
                        team=events[-1].team,
                        player=events[-1].player,
                        coordinates=None,
                        raw_event={},
                        result=None,
                        qualifiers=None,
                    )
                    events.append(transformer.transform_event(out_event))

                events.append(transformer.transform_event(event))

        for i, event in enumerate(events[:-1]):
            if (
                event.event_type == EventType.PASS
                and event.result == PassResult.COMPLETE
            ):
                # Sportec uses X/Y-Source-Position to define the start coordinates of
                # an event and X/Y-Position to define the end of an event. There can/will
                # be quite a distance between the start and the end of an event.
                # When we want to set the receiver_coordinates we need to use
                # the start of the event.
                # How to solve this:
                # 1. Create a copy of an event
                # 2. Set the coordinates based on X/Y-Source-Position
                # 3. Pass through the transformer
                # 4. Update the receiver coordinates
                if "X-Source-Position" in events[i + 1].raw_event:
                    updated_event = transformer.transform_event(
                        events[i + 1].replace(
                            coordinates=Point(
                                x=float(
                                    events[i + 1].raw_event["X-Source-Position"]
                                ),
                                y=float(
                                    events[i + 1].raw_event["Y-Source-Position"]
                                ),
                            )
                        )
                    )
                    event.receiver_coordinates = updated_event.coordinates
                else:
                    event.receiver_coordinates = events[i + 1].coordinates

        events = list(
            filter(
                self.should_include_event,
                events,
            )
        )

        metadata = Metadata(
            teams=teams,
            periods=periods,
            pitch_dimensions=transformer.get_to_coordinate_system().pitch_dimensions,
            score=sportec_metadata.score,
            frame_rate=None,
            orientation=orientation,
            flags=~(DatasetFlag.BALL_STATE | DatasetFlag.BALL_OWNING_TEAM),
            provider=Provider.SPORTEC,
            coordinate_system=transformer.get_to_coordinate_system(),
            date=date,
            game_week=game_week,
            game_id=game_id,
            officials=sportec_metadata.officials,
        )

        return EventDataset(
            metadata=metadata,
            records=events,
        )<|MERGE_RESOLUTION|>--- conflicted
+++ resolved
@@ -442,8 +442,7 @@
     return dict(team=team, player=player)
 
 
-<<<<<<< HEAD
-def _parse_successful_tackling_game(event_attributes: Dict) -> Dict:
+def _parse_successful_tackling_game(event_attributes: dict) -> dict:
     """Parsing the appropriate player and team of successful TacklingGame events"""
     return dict(
         team=event_attributes["WinnerTeam"],
@@ -451,7 +450,7 @@
     )
 
 
-def _parse_unsuccessful_tackling_game(event_attributes: Dict) -> Dict:
+def _parse_unsuccessful_tackling_game(event_attributes: dict) -> dict:
     """Parsing the appropriate player and team of unsuccessful TacklingGame events"""
     return dict(
         team=event_attributes["LoserTeam"],
@@ -459,10 +458,7 @@
     )
 
 
-def _parse_coordinates(event_attributes: Dict) -> Point:
-=======
 def _parse_coordinates(event_attributes: dict) -> Point:
->>>>>>> 8b50377d
     if "X-Position" not in event_attributes:
         return None
     return Point(
