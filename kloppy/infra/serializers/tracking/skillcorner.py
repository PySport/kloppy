from datetime import datetime, timedelta, timezone
import json
import logging
from typing import IO, NamedTuple, Optional, Union
import warnings

from kloppy.domain import (
    AttackingDirection,
    BallState,
    DatasetFlag,
    Ground,
    Metadata,
    Orientation,
    Period,
    Player,
    PlayerData,
    Point,
    Point3D,
    PositionType,
    Provider,
    Score,
    Team,
    TrackingDataset,
    attacking_directions_from_multi_frames,
)
from kloppy.domain.services.frame_factory import create_frame
from kloppy.exceptions import DeserializationError
from kloppy.infra.serializers.tracking.deserializer import (
    TrackingDataDeserializer,
)
from kloppy.utils import performance_logging

logger = logging.getLogger(__name__)

frame_rate = 10

<<<<<<< HEAD
position_types_mapping: Dict[int, PositionType] = {
    0: PositionType.Goalkeeper,
    1: PositionType.Unknown,  # Does not exist
=======
position_types_mapping: dict[int, PositionType] = {
    1: PositionType.Unknown,
>>>>>>> b4bcd701
    2: PositionType.CenterBack,  # Provider: CB
    3: PositionType.LeftCenterBack,  # Provider: LCB
    4: PositionType.RightCenterBack,  # Provider: RCB
    5: PositionType.LeftBack,  # Provider: LWB (mapped to Left Back)
    6: PositionType.RightBack,  # Provider: RWB (mapped to Right Back)
    7: PositionType.DefensiveMidfield,  # Provider: DM
    8: PositionType.CenterMidfield,  # Provider: CM
    9: PositionType.LeftMidfield,  # Provider: LM
    10: PositionType.RightMidfield,  # Provider: RM
    11: PositionType.AttackingMidfield,  # Provider: AM
    12: PositionType.LeftWing,  # Provider: LW
    13: PositionType.RightWing,  # Provider: RW
    14: PositionType.LeftForward,  # Provider: LF
    15: PositionType.Striker,  # Provider: CF (mapped to Striker)
    16: PositionType.RightForward,  # Provider: RF
    17: PositionType.Unknown,  # Provider: SUB (mapped to Unknown)
    18: PositionType.Unknown,  # Does not exist
    19: PositionType.LeftBack,
    20: PositionType.RightBack,
    21: PositionType.LeftDefensiveMidfield,
    22: PositionType.RightDefensiveMidfield,
}


class SkillCornerInputs(NamedTuple):
    meta_data: IO[bytes]
    raw_data: IO[bytes]


class SkillCornerDeserializer(TrackingDataDeserializer[SkillCornerInputs]):
    def __init__(
        self,
        limit: Optional[int] = None,
        sample_rate: Optional[float] = None,
        coordinate_system: Optional[Union[str, Provider]] = None,
        include_empty_frames: Optional[bool] = False,
        data_version: Optional[str] = None,
        only_alive: bool = True,
    ):
        super().__init__(limit, sample_rate, coordinate_system)
        self.include_empty_frames = include_empty_frames
        self.data_version = data_version
        self.only_alive = only_alive

    @property
    def provider(self) -> Provider:
        return Provider.SKILLCORNER

    @classmethod
    def _get_frame_data_v2(
        cls,
        teams,
        teamdict,
        players,
        player_id_to_team_dict,
        periods,
        player_dict,
        anon_players,
        ball_id,
        referee_dict,
        frame,
        only_alive,
    ):
        ball_owning_team = cls._get_ball_owning_team(frame["possession"], teams)
        ball_state = (
            BallState.ALIVE if ball_owning_team is not None else BallState.DEAD
        )
        if ball_state == BallState.DEAD and only_alive:
            return None

        frame_id = frame["frame"]
        frame_time = cls._calc_frame_time(frame["period"], frame["time"])

        ball_coordinates = None
        players_data = {}

        for frame_record in frame["data"]:
            # containing x, y, trackable_object, track_id, group_name
            x = frame_record.get("x")
            y = frame_record.get("y")

            trackable_object = frame_record.get("trackable_object", None)

            track_id = frame_record.get("track_id", None)
            group_name = frame_record.get("group_name", None)

            if trackable_object == ball_id or group_name == "balls":
                group_name = "balls"
                z = frame_record.get("z")
                if z is not None:
                    z = float(z)
                ball_coordinates = Point3D(x=float(x), y=float(y), z=z)
                continue

            elif (
                trackable_object in referee_dict.keys()
                or group_name == "referee"
            ):
                group_name = "referee"
                continue  # Skip Referee Coords

            if group_name is None:
                group_name = teamdict.get(
                    player_id_to_team_dict.get(trackable_object)
                )

                if group_name == "home_team":
                    player = players["HOME"][trackable_object]
                elif group_name == "away_team":
                    player = players["AWAY"][trackable_object]

            if trackable_object is None:
                player_id = str(track_id)
                if group_name == "home team":
                    if f"anon_{player_id}" not in anon_players["HOME"].keys():
                        player = cls.__create_anon_player(teams, frame_record)
                        anon_players["HOME"][f"anon_home_{player_id}"] = player
                    else:
                        player = anon_players["HOME"][f"anon_home_{player_id}"]

                elif group_name == "away team":
                    if f"anon_{player_id}" not in anon_players["AWAY"].keys():
                        player = cls.__create_anon_player(teams, frame_record)
                        anon_players["AWAY"][f"anon_away_{player_id}"] = player
                    else:
                        player = anon_players["AWAY"][f"anon_away_{player_id}"]

            players_data[player] = PlayerData(coordinates=Point(x, y))

        frame = create_frame(
            frame_id=frame_id,
            timestamp=frame_time,
            ball_coordinates=ball_coordinates,
            players_data=players_data,
            period=periods[frame["period"]],
            ball_state=(
                BallState.ALIVE
                if ball_owning_team is not None
                else BallState.DEAD
            ),
            ball_owning_team=ball_owning_team,
            other_data={},
        )

        return frame

    @classmethod
    def _get_frame_data_v3(
        cls,
        teams,
        teamdict,
        players,
        player_id_to_team_dict,
        periods,
        player_dict,
        anon_players,
        ball_id,
        referee_dict,
        frame,
        only_alive,
    ):
        ball_owning_team = cls._get_ball_owning_team(frame["possession"], teams)
        ball_state = (
            BallState.ALIVE if ball_owning_team is not None else BallState.DEAD
        )
        if ball_state == BallState.DEAD and only_alive:
            return None

        frame_id = frame["frame"]
        frame_time = cls._calc_frame_time(frame["period"], frame["time"])

        ball_coordinates = cls._raw_coordinates_to_point(frame["ball_data"])

        players_data = {}

        all_players_mapping = {}
        for team in teams:
            for player in team.players:
                all_players_mapping[player.player_id] = player

        raw_players_data = frame["player_data"]
        for raw_player_data in raw_players_data:
            player = all_players_mapping[str(raw_player_data["player_id"])]
            player_coordinates = cls._raw_coordinates_to_point(raw_player_data)
            if player_coordinates:
                players_data[player] = PlayerData(
                    coordinates=player_coordinates
                )

        frame = create_frame(
            frame_id=frame_id,
            timestamp=frame_time,
            ball_coordinates=ball_coordinates,
            players_data=players_data,
            period=periods[frame["period"]],
            ball_state=ball_state,
            ball_owning_team=ball_owning_team,
            other_data={},
        )

        return frame

    @classmethod
    def _raw_coordinates_to_point(
        cls, raw_coordinates: dict
    ) -> Optional[Union[Point, Point3D]]:
        """
        Converts raw coordinates to a Point or Point3D object.
        """
        x = raw_coordinates["x"]
        y = raw_coordinates["y"]
        z = raw_coordinates.get("z")
        if x and y and z:
            return Point3D(x=float(x), y=float(y), z=float(z))
        elif x and y:
            return Point(x=float(x), y=float(y))

    @classmethod
    def _calc_frame_time(cls, frame_period: int, frame_time_: str):
        frame_time = cls._timestamp_from_timestring(frame_time_)

        if frame_period == 1:
            frame_time -= timedelta(seconds=0)
        elif frame_period == 2:
            frame_time -= timedelta(seconds=45 * 60)
        # TODO: check if the below is correct; just guessing here
        elif frame_period == 3:
            frame_time -= timedelta(seconds=90 * 60)
        elif frame_period == 4:
            frame_time -= timedelta(seconds=105 * 60)
        elif frame_period == 5:
            frame_time -= timedelta(seconds=120 * 60)
        else:
            raise ValueError(f"Unknown period id {frame_period}")

        return frame_time

    @classmethod
    def _get_ball_owning_team(
        cls, possession: dict, teams: list[Team]
    ) -> Optional[Team]:
        ball_owning_team = possession.get("group")

        if ball_owning_team == "home team":
            return teams[0]
        elif ball_owning_team == "away team":
            return teams[1]

    @classmethod
    def _timestamp_from_timestring(cls, timestring):
        parts = timestring.split(":")

        if len(parts) == 2:
            m, s = parts
            return timedelta(seconds=60 * float(m) + float(s))
        elif len(parts) == 3:
            h, m, s = parts
            return timedelta(seconds=3600 * float(h) + 60 * float(m) + float(s))
        else:
            raise ValueError("Invalid timestring format")

    @staticmethod
    def __replace_timestamp(obj):
        if "timestamp" in obj:
            obj["time"] = obj.pop("timestamp")
        return obj

    def __load_json_raw(self, file):
        # Extract the first few bytes
        start_byte = file.read(1)
        file.seek(0)

        # Check if it starts with '{' or '['
        if start_byte == b"[":
            # It's a JSON array
            try:
                data = json.load(file)
                for line in data:
                    line = self.__replace_timestamp(line)
                return data
            except json.JSONDecodeError:
                raise DeserializationError("Could not parse JSON data")

        elif start_byte == b"{":
            # It's a JSONL file
            try:
                data = []
                for line in file:
                    obj = json.loads(line)
                    data.append(self.__replace_timestamp(obj))
                return data
            except json.JSONDecodeError:
                raise DeserializationError("Could not parse JSONL data")

        raise DeserializationError("Could not determine raw data format")

    @classmethod
    def __get_periods(cls, tracking):
        """gets the Periods contained in the tracking data"""
        periods = {}

        # Extract unique periods while filtering out None values
        unique_periods = {
            frame["period"] for frame in tracking if frame["period"] is not None
        }

        for period in unique_periods:
            # Filter frames that belong to the current period and have valid "time"
            _frames = [
                frame
                for frame in tracking
                if frame["period"] == period and frame["time"] is not None
            ]

            # Ensure _frames is not empty before accessing the first and last elements
            if _frames:
                periods[period] = Period(
                    id=period,
                    start_timestamp=timedelta(
                        seconds=_frames[0]["frame"] / frame_rate
                    ),
                    end_timestamp=timedelta(
                        seconds=_frames[-1]["frame"] / frame_rate
                    ),
                )

        return periods

    @classmethod
    def __create_anon_player(cls, teams, frame_record):
        """
        creates a Player object for a track_id'ed player with known team membership but unknown identity.

        Args:
            frame_record (dict): dictionary containing 'x', 'y', 'track_id' and 'group_name'

        Returns:
            kloppy.domain.models.common.Player

        """
        track_id = frame_record.get("track_id", None)
        group_name = frame_record.get("group_name", None)

        if group_name == "home team":
            team = teams[0]
        elif group_name == "away team":
            team = teams[1]
        else:
            raise ValueError(
                f"anonymous player with track_id `{track_id}` does not have a specified group_name."
            )

        return Player(
            player_id=f"{team.ground}_anon_{track_id}",
            team=team,
            jersey_no=None,
            name=f"Anon_{track_id}",
            first_name="Anon",
            last_name=track_id,
            starting=None,
            starting_position=None,
            attributes={},
        )

    def deserialize(self, inputs: SkillCornerInputs) -> TrackingDataset:
        metadata = json.load(inputs.meta_data)
        raw_data = self.__load_json_raw(inputs.raw_data)

        with performance_logging("Loading metadata", logger=logger):
            periods = self.__get_periods(raw_data)

            teamdict = {
                metadata["home_team"].get("id"): "home_team",
                metadata["away_team"].get("id"): "away_team",
            }

            player_to_team_dict = {
                player["trackable_object"]: player["team_id"]
                for player in metadata["players"]
            }

            player_dict = {
                player["trackable_object"]: player
                for player in metadata["players"]
            }

            referee_dict = {
                ref["trackable_object"]: "referee"
                for ref in metadata["referees"]
            }
            ball_id = metadata["ball"]["trackable_object"]

            # there are different pitch_sizes in SkillCorner
            pitch_size_width = metadata["pitch_width"]
            pitch_size_length = metadata["pitch_length"]

            transformer = self.get_transformer(
                pitch_length=pitch_size_length, pitch_width=pitch_size_width
            )

            home_team_id = metadata["home_team"]["id"]
            away_team_id = metadata["away_team"]["id"]

            players = {"HOME": {}, "AWAY": {}}

            home_team = Team(
                team_id=home_team_id,
                name=metadata["home_team"]["name"],
                ground=Ground.HOME,
            )
            away_team = Team(
                team_id=away_team_id,
                name=metadata["away_team"]["name"],
                ground=Ground.AWAY,
            )
            teams = [home_team, away_team]

            date = metadata.get("date_time")
            if date:
                date = datetime.strptime(date, "%Y-%m-%dT%H:%M:%SZ").replace(
                    tzinfo=timezone.utc
                )

            game_id = metadata.get("id")
            if game_id:
                game_id = str(game_id)

            home_team_coach = metadata.get("home_team_coach")
            home_coach = (
                f"{home_team_coach['first_name']} {home_team_coach['last_name']}"
                if home_team_coach is not None
                else None
            )

            away_team_coach = metadata.get("away_team_coach")
            away_coach = (
                f"{away_team_coach['first_name']} {away_team_coach['last_name']}"
                if away_team_coach is not None
                else None
            )

            if game_id:
                game_id = str(game_id)

            for player_track_obj_id, player in player_dict.items():
                team_id = player["team_id"]

                if team_id == home_team_id:
                    team_string = "HOME"
                    team = home_team
                elif team_id == away_team_id:
                    team_string = "AWAY"
                    team = away_team

                players[team_string][player_track_obj_id] = Player(
                    player_id=f"{player['id']}",
                    team=team,
                    jersey_no=player["number"],
                    name=f"{player['first_name']} {player['last_name']}",
                    first_name=player["first_name"],
                    last_name=player["last_name"],
                    starting=player["start_time"] == "00:00:00",
                    starting_position=position_types_mapping.get(
                        player["player_role"]["id"], PositionType.Unknown
                    ),
                    attributes={},
                )

            home_team.players = list(players["HOME"].values())
            away_team.players = list(players["AWAY"].values())

        anon_players = {"HOME": {}, "AWAY": {}}

        with performance_logging("Loading data", logger=logger):

            def _iter():
                n = 0
                sample = 1.0 / self.sample_rate

                for frame in raw_data:
                    frame_period = frame["period"]

                    if frame_period is not None:
                        if n % sample == 0:
                            yield frame
                        n += 1

        frames = []

        get_frame_data = (
            self._get_frame_data_v2
            if self.data_version == "V2"
            else self._get_frame_data_v3
        )

        n_frames = 0
        for _frame in _iter():
            # include frame if there is any tracking data, players or ball.
            # or if include_empty_frames == True
            not_empty_frame = (
                len(_frame["data"]) > 0
                if self.data_version == "V2"
                else len(_frame["player_data"]) > 0
            )
            if self.include_empty_frames or not_empty_frame:
                frame = get_frame_data(
                    teams,
                    teamdict,
                    players,
                    player_to_team_dict,
                    periods,
                    player_dict,
                    anon_players,
                    ball_id,
                    referee_dict,
                    _frame,
                    self.only_alive,
                )
                if frame is None:
                    continue
                frame = transformer.transform_frame(frame)

                frames.append(frame)
                n_frames += 1

                if self.limit and n_frames + 1 >= (
                    self.limit / self.sample_rate
                ):
                    break

        attacking_directions = attacking_directions_from_multi_frames(
            frames, list(periods.values())
        )
        if attacking_directions[1] == AttackingDirection.LTR:
            orientation = Orientation.HOME_AWAY
        elif attacking_directions[1] == AttackingDirection.RTL:
            orientation = Orientation.AWAY_HOME
        else:
            warnings.warn(
                "Could not determine orientation of dataset, defaulting to NOT_SET"
            )
            orientation = Orientation.NOT_SET

        metadata = Metadata(
            teams=teams,
            periods=sorted(periods.values(), key=lambda p: p.id),
            pitch_dimensions=transformer.get_to_coordinate_system().pitch_dimensions,
            score=Score(
                home=metadata["home_team_score"],
                away=metadata["away_team_score"],
            ),
            frame_rate=10,
            orientation=orientation,
            provider=Provider.SKILLCORNER,
            flags=DatasetFlag.BALL_STATE | DatasetFlag.BALL_OWNING_TEAM,
            coordinate_system=transformer.get_to_coordinate_system(),
            date=date,
            game_id=game_id,
            home_coach=home_coach,
            away_coach=away_coach,
        )

        return TrackingDataset(
            records=frames,
            metadata=metadata,
        )<|MERGE_RESOLUTION|>--- conflicted
+++ resolved
@@ -34,14 +34,9 @@
 
 frame_rate = 10
 
-<<<<<<< HEAD
 position_types_mapping: Dict[int, PositionType] = {
     0: PositionType.Goalkeeper,
     1: PositionType.Unknown,  # Does not exist
-=======
-position_types_mapping: dict[int, PositionType] = {
-    1: PositionType.Unknown,
->>>>>>> b4bcd701
     2: PositionType.CenterBack,  # Provider: CB
     3: PositionType.LeftCenterBack,  # Provider: LCB
     4: PositionType.RightCenterBack,  # Provider: RCB
