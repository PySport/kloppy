import os
from collections import defaultdict
from datetime import datetime, timedelta, timezone
from pathlib import Path
from typing import cast

import pytest

import kloppy.infra.serializers.event.statsbomb.specification as SB
from kloppy import statsbomb
from kloppy.domain import (
    BallState,
    BodyPart,
    BodyPartQualifier,
    CardQualifier,
    CarryResult,
    DatasetFlag,
    DatasetType,
    Dimension,
    DuelQualifier,
    DuelResult,
    DuelType,
    EventDataset,
    FormationType,
    ImperialPitchDimensions,
    InterceptionResult,
    Orientation,
    PassResult,
    Point,
    Point3D,
    Provider,
    SetPieceQualifier,
    SetPieceType,
    PositionType,
    ShotResult,
    SubstitutionEvent,
    TakeOnResult,
    Time,
    build_coordinate_system,
)
<<<<<<< HEAD

from kloppy.exceptions import DeserializationError
from kloppy import statsbomb
=======
from kloppy.domain.models import PositionType
>>>>>>> 19faf69f
from kloppy.domain.models.event import (
    CardType,
    CounterAttackQualifier,
    EventType,
    GoalkeeperActionType,
<<<<<<< HEAD
    CounterAttackQualifier,
    UnderPressureQualifier,
)
from kloppy.infra.serializers.event.statsbomb.helpers import (
    parse_str_ts,
=======
    GoalkeeperQualifier,
    PassQualifier,
    PassType,
>>>>>>> 19faf69f
)
from kloppy.exceptions import DeserializationError
from kloppy.infra.serializers.event.statsbomb.helpers import parse_str_ts

ENABLE_PLOTTING = True
API_URL = "https://raw.githubusercontent.com/statsbomb/open-data/master/data/"


def test_with_visualization():
    if (
        "KLOPPY_TESTWITHVIZ" in os.environ
        and os.environ["KLOPPY_TESTWITHVIZ"] == "1"
    ):
        return True
    return False


@pytest.fixture(scope="module")
def dataset() -> EventDataset:
    """Load StatsBomb data for Belgium - Portugal at Euro 2020"""
    dataset = statsbomb.load(
        event_data=f"{API_URL}/events/3794687.json",
        lineup_data=f"{API_URL}/lineups/3794687.json",
        three_sixty_data=f"{API_URL}/three-sixty/3794687.json",
        coordinates="statsbomb",
        additional_metadata={
            "date": datetime(2020, 8, 23, 0, 0, tzinfo=timezone.utc),
            "game_week": "7",
            "game_id": "3888787",
            "home_coach": "R. Martínez Montoliù",
            "away_coach": "F. Fernandes da Costa Santos",
        },
    )
    assert dataset.dataset_type == DatasetType.EVENT
    return dataset


def test_get_enum_type():
    """Test retrieving enum types for StatsBomb IDs"""
    # retrieve by id
    assert SB.EVENT_TYPE(30) == SB.EVENT_TYPE.PASS
    with pytest.raises(
        DeserializationError, match="Unknown StatsBomb Event Type: 0"
    ):
        SB.EVENT_TYPE(0)
    # retrieve by id + name dict
    assert SB.EVENT_TYPE({"id": 30, "name": "pass"}) == SB.EVENT_TYPE.PASS
    with pytest.raises(
        DeserializationError, match="Unknown StatsBomb Event Type: 0/unknown"
    ):
        SB.EVENT_TYPE({"id": 0, "name": "unknown"})
    # the exception message should contain the fully qualified name of the enum
    with pytest.raises(
        DeserializationError,
        match="Unknown StatsBomb Pass Technique: 0/unkown",
    ):
        SB.PASS.TECHNIQUE({"id": 0, "name": "unkown"})


class TestStatsBombMetadata:
    """Tests related to deserializing metadata"""

    def test_provider(self, dataset):
        """It should set the StatsBomb provider"""
        assert dataset.metadata.provider == Provider.STATSBOMB

    def test_orientation(self, dataset):
        """It should set the action-executing-team orientation"""
        assert (
            dataset.metadata.orientation == Orientation.ACTION_EXECUTING_TEAM
        )

    def test_framerate(self, dataset):
        """It should set the frame rate to None"""
        assert dataset.metadata.frame_rate is None

    def test_teams(self, dataset):
        """It should create the teams and player objects"""
        # There should be two teams with the correct names and starting formations
        assert dataset.metadata.teams[0].name == "Belgium"
        assert dataset.metadata.teams[0].starting_formation == FormationType(
            "3-4-2-1"
        )
        assert dataset.metadata.teams[1].name == "Portugal"
        assert dataset.metadata.teams[1].starting_formation == FormationType(
            "4-3-3"
        )
        # The teams should have the correct players
        player = dataset.metadata.teams[0].get_player_by_id("3089")
        assert player.player_id == "3089"
        assert player.jersey_no == 7
        assert str(player) == "Kevin De Bruyne"

    def test_player_position(self, dataset):
        """It should set the correct player position from the events"""
        # Starting players get their position from the STARTING_XI event
        player = dataset.metadata.teams[0].get_player_by_id("3089")

        assert player.starting_position == PositionType.RightAttackingMidfield
        assert player.starting

        # Substituted players have a position
        sub_player = dataset.metadata.teams[0].get_player_by_id("5630")
        assert sub_player.starting_position is None
        assert sub_player.positions.last() is not None
        assert not sub_player.starting

        # Get player by position and time
        periods = dataset.metadata.periods
        period_1 = periods[0]
        period_2 = periods[1]

        home_starting_gk = dataset.metadata.teams[0].get_player_by_position(
            PositionType.Goalkeeper,
            time=Time(period=period_1, timestamp=timedelta(seconds=0)),
        )
        assert home_starting_gk.player_id == "3509"  # Thibaut Courtois

        home_starting_lam = dataset.metadata.teams[0].get_player_by_position(
            PositionType.LeftAttackingMidfield,
            time=Time(period=period_1, timestamp=timedelta(seconds=0)),
        )
        assert home_starting_lam.player_id == "3621"  # Eden Hazard

        home_ending_lam = dataset.metadata.teams[0].get_player_by_position(
            PositionType.LeftAttackingMidfield,
            time=Time(period=period_2, timestamp=timedelta(seconds=45 * 60)),
        )
        assert home_ending_lam.player_id == "5633"  # Yannick Ferreira Carrasco

        away_starting_gk = dataset.metadata.teams[1].get_player_by_position(
            PositionType.Goalkeeper,
            time=Time(period=period_1, timestamp=timedelta(seconds=92)),
        )
        assert away_starting_gk.player_id == "5205"  # Rui Patricio

    def test_periods(self, dataset):
        """It should create the periods"""
        assert len(dataset.metadata.periods) == 2
        assert dataset.metadata.periods[0].id == 1
        assert dataset.metadata.periods[0].start_timestamp == parse_str_ts(
            "00:00:00.000"
        )
        assert dataset.metadata.periods[0].end_timestamp == parse_str_ts(
            "00:47:38.122"
        )
        assert dataset.metadata.periods[1].id == 2
        assert dataset.metadata.periods[1].start_timestamp == parse_str_ts(
            "00:47:38.122"
        )
        assert dataset.metadata.periods[1].end_timestamp == parse_str_ts(
            "00:47:38.122"
        ) + parse_str_ts("00:50:29.638")

    def test_pitch_dimensions(self, dataset):
        """It should set the correct pitch dimensions"""
        assert dataset.metadata.pitch_dimensions == ImperialPitchDimensions(
            x_dim=Dimension(0, 120), y_dim=Dimension(0, 80), standardized=True
        )

    def test_coordinate_system(self, dataset):
        """It should set the correct coordinate system"""
        assert dataset.metadata.coordinate_system == build_coordinate_system(
            Provider.STATSBOMB
        )

    @pytest.mark.xfail
    def test_score(self, dataset):
        """It should set the correct score"""
        # TODO: score is not set in the dataset; we could infer it from the
        # events
        assert dataset.metadata.score == (1, 0)

    def test_flags(self, dataset):
        """It should set the correct flags"""
        assert (
            dataset.metadata.flags
            == DatasetFlag.BALL_OWNING_TEAM | DatasetFlag.BALL_STATE
        )

    def test_enriched_metadata(self, dataset):
        date = dataset.metadata.date
        if date:
            assert isinstance(date, datetime)
            assert date == datetime(2020, 8, 23, 0, 0, tzinfo=timezone.utc)

        game_week = dataset.metadata.game_week
        if game_week:
            assert isinstance(game_week, str)
            assert game_week == "7"

        game_id = dataset.metadata.game_id
        if game_id:
            assert isinstance(game_id, str)
            assert game_id == "3888787"

        home_coach = dataset.metadata.home_coach
        if home_coach:
            assert isinstance(home_coach, str)
            assert home_coach == "R. Martínez Montoliù"

        away_coach = dataset.metadata.away_coach
        if away_coach:
            assert isinstance(away_coach, str)
            assert away_coach == "F. Fernandes da Costa Santos"


class TestStatsBombEvent:
    """Generic tests related to deserializing events"""

    def test_generic_attributes(self, dataset: EventDataset):
        """Test generic event attributes"""
        event = dataset.get_event_by_id("a5c60797-631e-418a-9f24-1e9779cb2b42")
        assert event.event_id == "a5c60797-631e-418a-9f24-1e9779cb2b42"
        assert event.team.name == "Belgium"
        assert event.ball_owning_team.name == "Belgium"
        assert event.player.name == "Thorgan Hazard"
        assert event.coordinates == Point(96.75, 24.65)
        assert event.raw_event["id"] == "a5c60797-631e-418a-9f24-1e9779cb2b42"
        assert event.related_event_ids == [
            "3eb5f3a7-3654-4c85-8880-3ecc741dbb57"
        ]
        assert event.period.id == 1
        assert event.timestamp == parse_str_ts("00:41:31.122")
        assert event.ball_state == BallState.ALIVE

    def test_timestamp(self, dataset):
        """It should set the correct timestamp, reset to zero after each period"""
        kickoff_p1 = dataset.get_event_by_id(
            "8022c113-e349-4b0b-b4a7-a3bb662535f8"
        )
        assert kickoff_p1.timestamp == parse_str_ts("00:00:00.840")
        kickoff_p2 = dataset.get_event_by_id(
            "b3199171-507c-42a3-b4c4-9e609d7a98f6"
        )
        assert kickoff_p2.timestamp == parse_str_ts("00:00:00.848")

    def test_related_events(self, dataset: EventDataset):
        """Test whether related events are properly linked"""
        carry_event = dataset.get_event_by_id(
            "160ae2e4-812f-4161-9521-eafa6ca815bd"
        )
        pass_event = dataset.get_event_by_id(
            "0750ecc5-41f2-4118-a927-1db4870d92ed"
        )
        receipt_event = dataset.get_event_by_id(
            "217ea3ba-ed5d-46ae-96ef-5e3dd7884c7e"
        )

        assert carry_event.get_related_events() == [pass_event, receipt_event]
        assert carry_event.related_pass() == pass_event

    def test_synthetic_out_events(self, dataset: EventDataset):
        """It should add synthetic ball out events"""
        ball_out_events = dataset.find_all("ball_out")
        assert (
            len(ball_out_events) == 26 + 3 + 18
        )  # throw-in + corner + goal kick

        assert ball_out_events[0].ball_state == BallState.DEAD

    def test_freeze_frame_shot(self, dataset: EventDataset, base_dir: Path):
        """Test if shot freeze-frame is properly parsed and attached to shot events"""
        shot_event = dataset.get_event_by_id(
            "a5c60797-631e-418a-9f24-1e9779cb2b42"
        )

        # The freeze-frame should be attached to the shot event
        freeze_frame = shot_event.freeze_frame
        assert freeze_frame is not None

        # The freeze-frame should have the correct frame id
        assert freeze_frame.frame_id == 62278

        # The start location of the shot event should be the same as the
        # location of the player who took the shot in the freeze-frame
        event_player_coordinates = freeze_frame.players_coordinates[
            shot_event.player
        ]
        assert event_player_coordinates == shot_event.coordinates

        # The freeze-frame should contain the location of all players
        player_3089 = dataset.metadata.teams[0].get_player_by_id("3089")
        assert freeze_frame.players_coordinates[player_3089] == Point(
            91.45, 28.15
        )

        if test_with_visualization():
            import matplotlib.pyplot as plt
            from mplsoccer import VerticalPitch

            pitch = VerticalPitch(
                pitch_type="statsbomb",
                pitch_color="white",
                line_color="#c7d5cc",
                half=True,
            )
            _, ax = pitch.draw()

            def get_color(player):
                if player.team == shot_event.player.team:
                    return "#b94b75"
                elif player.starting_position.position_id == "1":
                    return "#c15ca5"
                else:
                    return "#7f63b8"

            x, y, color, label = zip(
                *[
                    (
                        coordinates.x,
                        coordinates.y,
                        get_color(player),
                        player.jersey_no,
                    )
                    for player, coordinates in shot_event.freeze_frame.players_coordinates.items()
                ]
            )

            # plot the players
            _ = pitch.scatter(x, y, color=color, s=100, ax=ax)

            # plot the shot
            _ = pitch.scatter(
                shot_event.coordinates.x,
                shot_event.coordinates.y,
                marker="football",
                s=200,
                ax=ax,
                zorder=1.2,
            )
            _ = pitch.lines(
                shot_event.coordinates.x,
                shot_event.coordinates.y,
                shot_event.result_coordinates.x,
                shot_event.result_coordinates.y,
                comet=True,
                label="shot",
                color="#cb5a4c",
                ax=ax,
            )

            # plot the angle to the goal
            pitch.goal_angle(
                shot_event.coordinates.x,
                shot_event.coordinates.y,
                ax=ax,
                alpha=0.2,
                zorder=1.1,
                color="#cb5a4c",
                goal="right",
            )

            # plot the jersey numbers
            for x, y, label in zip(x, y, label):
                pitch.annotate(
                    label,
                    (x, y),
                    va="center",
                    ha="center",
                    color="#FFF",
                    fontsize=5,
                    ax=ax,
                )

            plt.savefig(
                base_dir / "outputs" / "test_statsbomb_freeze_frame_shot.png"
            )

    def test_freeze_frame_360(self, dataset: EventDataset, base_dir: Path):
        """Test if 360 freeze-frame is properly parsed and attached to shot events"""
        pass_event = dataset.get_event_by_id(
            "8022c113-e349-4b0b-b4a7-a3bb662535f8"
        )

        # The freeze-frame should be attached to the pass event
        freeze_frame = pass_event.freeze_frame
        assert freeze_frame is not None

        # The freeze-frame should have the correct frame id
        assert freeze_frame.frame_id == 21

        # The start location of the pass event should be the same as the
        # location of the player who took the pass in the freeze-frame
        event_player_coordinates = freeze_frame.players_coordinates[
            pass_event.player
        ]
        assert event_player_coordinates == pass_event.coordinates

        # The freeze-frame should contain the location of all players
        coordinates_per_team = defaultdict(list)
        for (
            player,
            coordinates,
        ) in pass_event.freeze_frame.players_coordinates.items():
            coordinates_per_team[player.team.name].append(coordinates)
        assert coordinates_per_team == {
            "Belgium": [
                Point(x=35.99060380081866, y=41.66525336943679),
                Point(x=36.772456745606966, y=56.21011263812901),
                Point(x=38.57361054325343, y=30.6087172186446),
                Point(x=48.67355615368716, y=75.38189207476186),
                Point(x=48.75568346168778, y=3.8633240447865917),
                Point(x=50.95872747765954, y=47.71967220619873),
                Point(x=54.10078267552914, y=42.31688706370833),
                Point(x=58.68224371136122, y=20.546753900071717),
                Point(x=59.40711636358271, y=56.23668960423852),
                Point(x=59.95, y=39.95),
            ],
            "Portugal": [
                Point(x=60.08877666702633, y=51.6228617162824),
                Point(x=60.36328965732384, y=65.29360218855575),
                Point(x=63.31834157832884, y=20.637620280619082),
                Point(x=63.34010422368807, y=30.2461666887323),
                Point(x=69.2595851053029, y=47.82198861375186),
                Point(x=72.3836245120975, y=45.09550017900719),
                Point(x=79.38842007565164, y=29.1873906614789),
                Point(x=79.84460915854939, y=60.932012488317184),
                Point(x=79.86927684616296, y=47.680837988321386),
                Point(x=82.64427177513934, y=35.464836688277295),
            ],
        }

        # The visible area should be stored in "other_data"
        visible_area = pass_event.freeze_frame.other_data["visible_area"]
        assert visible_area == pytest.approx(
            [
                120.0,
                28.02,
                87.93,
                80.0,
                32.71,
                80.0,
                0.0,
                26.78,
                0.0,
                0.0,
                120.0,
                0.0,
                120.0,
                28.02,
            ],
            abs=1e-2,
        )

        if test_with_visualization():
            import matplotlib.pyplot as plt
            from mplsoccer import Pitch

            pitch = Pitch(
                pitch_type="statsbomb",
                pitch_color="white",
                line_color="#c7d5cc",
                half=False,
            )
            _, ax = pitch.draw()

            def get_color(player):
                if player.team == pass_event.player.team:
                    return "#b94b75"
                else:
                    return "#7f63b8"

            x, y, color = zip(
                *[
                    (coordinates.x, coordinates.y, get_color(player))
                    for player, coordinates in pass_event.freeze_frame.players_coordinates.items()
                ]
            )

            # plot the players
            _ = pitch.scatter(x, y, color=color, s=100, ax=ax)

            # plot the pass
            _ = pitch.scatter(
                pass_event.coordinates.x,
                pass_event.coordinates.y,
                marker="football",
                s=200,
                ax=ax,
                zorder=1.2,
            )
            _ = pitch.lines(
                pass_event.coordinates.x,
                pass_event.coordinates.y,
                pass_event.receiver_coordinates.x,
                pass_event.receiver_coordinates.y,
                comet=True,
                label="shot",
                color="#cb5a4c",
                ax=ax,
            )

            # plot the visible area
            visible_area = iter(visible_area)
            visible_area = list(zip(visible_area, visible_area))
            pitch.polygon([visible_area], color=(1, 0, 0, 0.1), ax=ax)

            plt.savefig(
                base_dir / "outputs" / "test_statsbomb_freeze_frame_360.png"
            )

    def test_freeze_frame_player_identities(self, dataset: EventDataset):
        """It should set the identities of the player that executed the event and the goalkeepers."""
        event = dataset.get_event_by_id("0f525aa9-70f4-4f85-8a8d-6103722aee50")
        home_team, away_team = dataset.metadata.teams
        # The goalkeeper should be identified
        keeper = next(p for p in away_team.players if p.player_id == "5205")
        assert keeper in event.freeze_frame.players_coordinates
        # The player that executed the event should be identified
        player = next(p for p in away_team.players if p.player_id == "5209")
        assert player in event.freeze_frame.players_coordinates
        # All other players should be anonymous
        for player in event.freeze_frame.players_coordinates.keys():
            if player not in [keeper, player]:
                assert player.id.startswith(
                    "T780-E0f525aa9-70f4-4f85-8a8d-6103722aee50-"
                )
                assert player.team in [home_team, away_team]
                assert player.name is None

    def test_correct_normalized_deserialization(self):
        """Test if the normalized deserialization is correct"""
        dataset = statsbomb.load(
            event_data=f"{API_URL}/events/3794687.json",
            lineup_data=f"{API_URL}/lineups/3794687.json",
            three_sixty_data=f"{API_URL}/three-sixty/3794687.json",
        )

        # The events should have standardized coordinates
        kickoff = dataset.get_event_by_id(
            "8022c113-e349-4b0b-b4a7-a3bb662535f8"
        )
        assert kickoff.coordinates.x == pytest.approx(0.5, abs=1e-2)
        assert kickoff.coordinates.y == pytest.approx(0.5, abs=1e-2)

        # The shot freeze-frame should have standardized coordinates
        shot_event = dataset.get_event_by_id(
            "a5c60797-631e-418a-9f24-1e9779cb2b42"
        )
        freeze_frame = shot_event.freeze_frame
        player_3089 = dataset.metadata.teams[0].get_player_by_id("3089")
        assert freeze_frame.players_coordinates[
            player_3089
        ].x == pytest.approx(0.756, abs=1e-2)
        assert freeze_frame.players_coordinates[
            player_3089
        ].y == pytest.approx(0.340, abs=1e-2)

        # The 360 freeze-frame should have standardized coordinates
        pass_event = dataset.get_event_by_id(
            "8022c113-e349-4b0b-b4a7-a3bb662535f8"
        )
        coordinates_per_team = defaultdict(list)
        for (
            player,
            coordinates,
        ) in pass_event.freeze_frame.players_coordinates.items():
            coordinates_per_team[player.team.name].append(coordinates)
        print(coordinates_per_team)
        assert coordinates_per_team == {
            "Belgium": [
                Point(x=0.30230680550305883, y=0.5224074534269804),
                Point(x=0.3084765294211162, y=0.7184206360532097),
                Point(x=0.3226897158515237, y=0.37349986446702277),
                Point(x=0.4023899669270551, y=0.9477821783616865),
                Point(x=0.40303804636433893, y=0.04368333723843663),
                Point(x=0.4212117680196045, y=0.6039661694463063),
                Point(x=0.4485925347438968, y=0.5311757597543106),
                Point(x=0.48851669519900487, y=0.23786065306469226),
                Point(x=0.494833442596935, y=0.7187789039787056),
                Point(x=0.49956428571428574, y=0.49932720588235296),
            ],
            "Portugal": [
                Point(x=0.5007736252412294, y=0.6565826947047873),
                Point(x=0.5031658098709648, y=0.8337119724588331),
                Point(x=0.5289169766111513, y=0.23908556750834548),
                Point(x=0.5291066225207104, y=0.36861254114712655),
                Point(x=0.5806906702033539, y=0.605345434744204),
                Point(x=0.6059524111158714, y=0.568591301432695),
                Point(x=0.6612283488962987, y=0.3543398250934656),
                Point(x=0.6648282083259679, y=0.7820736977591778),
                Point(x=0.6650228649084968, y=0.6034426689602147),
                Point(x=0.6869207840759295, y=0.43896225927824783),
            ],
        }

        # Note: the visible area is not standardized
        visible_area = pass_event.freeze_frame.other_data["visible_area"]
        assert visible_area[0] == pytest.approx(120.0)


class TestStatsBombPassEvent:
    """Tests related to deserialzing 30/Pass events"""

    def test_deserialize_all(self, dataset: EventDataset):
        """It should deserialize all pass events"""
        events = dataset.find_all("pass")
        assert len(events) == 1101

    def test_open_play(self, dataset: EventDataset):
        """Verify specific attributes of simple open play pass"""
        pass_event = dataset.get_event_by_id(
            "b96d1a5e-8435-4cb6-8e05-3251278c59ca"
        )
        # A pass should have a result
        assert pass_event.result == PassResult.COMPLETE
        # A pass should have end coordinates
        assert pass_event.receiver_coordinates == Point(86.15, 53.35)
        # A pass should have an end timestamp
        assert pass_event.receive_timestamp == parse_str_ts(
            "00:35:21.533"
        ) + timedelta(seconds=0.634066)
        # A pass should have a receiver
        assert (
            pass_event.receiver_player.name
            == "Cristiano Ronaldo dos Santos Aveiro"
        )
        # A pass should have a body part
        assert (
            pass_event.get_qualifier_value(BodyPartQualifier)
            == BodyPart.RIGHT_FOOT
        )
        # A pass can have set piece qualifiers
        assert pass_event.get_qualifier_value(SetPieceQualifier) is None
        # A pass can have pass qualifiers
        assert pass_event.get_qualifier_value(PassQualifier) is None

    def test_pass_qualifiers(self, dataset: EventDataset):
        """It should add pass qualifiers"""
        pass_event = dataset.get_event_by_id(
            "7df4f0dc-f620-4256-90be-aaf5ffdadcae"
        )
        assert pass_event.get_qualifier_values(PassQualifier) == [
            PassType.CROSS,
            PassType.HIGH_PASS,
            PassType.LONG_BALL,
            PassType.SHOT_ASSIST,
        ]

    def test_set_piece(self, dataset: EventDataset):
        """It should add set piece qualifiers to free kick passes"""
        pass_event = dataset.get_event_by_id(
            "8022c113-e349-4b0b-b4a7-a3bb662535f8"
        )
        assert (
            pass_event.get_qualifier_value(SetPieceQualifier)
            == SetPieceType.KICK_OFF
        )

    def test_interception(self, dataset: EventDataset):
        """It should split interception passes into two events"""
        interception = dataset.get_event_by_id(
            "interception-928042e2-4f8f-4ec0-a6fb-55621eea10e1"
        )
        assert interception.event_type == EventType.INTERCEPTION
        assert interception.result == InterceptionResult.SUCCESS

    def test_aerial_duel(self, dataset: EventDataset):
        """It should split passes that follow an aerial duel into two events"""
        duel = dataset.get_event_by_id(
            "duel-9e74c5c4-bb0c-44b5-9722-24e823e376a3"
        )
        assert duel.event_type == EventType.DUEL
        assert duel.get_qualifier_values(DuelQualifier) == [
            DuelType.LOOSE_BALL,
            DuelType.AERIAL,
        ]
        assert duel.result == DuelResult.WON

    def test_synthetic_out_events(self, dataset: EventDataset):
        """It should add synthetic ball out events after the (failed) receipt."""
        pass_event = dataset.get_event_by_id(
            "36c7ed4c-031e-4dd4-8557-3d9b8ee8762f"
        )
        assert pass_event.next().event_name == "Ball Receipt*"
        assert pass_event.next().next().event_name == "ball_out"
        assert (
            pass_event.next().next().event_id
            == "out-ac99f2ec-8138-4061-9bd3-bdc79ae7358e"
        )
        assert (
            pass_event.next().next().raw_event["id"]
            == "36c7ed4c-031e-4dd4-8557-3d9b8ee8762f"
        )


class TestStatsBombShotEvent:
    """Tests related to deserialzing 16/Shot events"""

    def test_deserialize_all(self, dataset: EventDataset):
        """It should deserialize all shot events"""
        events = dataset.find_all("shot")
        assert len(events) == 29

    def test_open_play(self, dataset: EventDataset):
        """Verify specific attributes of simple open play shot"""
        shot = dataset.get_event_by_id("221ce1cb-d70e-47aa-8d7e-c427a1c952ba")
        # A shot event should have a result
        assert shot.result == ShotResult.OFF_TARGET
        # A shot event should have end coordinates
        assert shot.result_coordinates == Point3D(119.95, 48.35, 0.45)
        # A shot event should have a body part
        assert (
            shot.get_qualifier_value(BodyPartQualifier) == BodyPart.LEFT_FOOT
        )
        # An open play shot should not have a set piece qualifier
        assert shot.get_qualifier_value(SetPieceQualifier) is None
        # A shot event should have a xG value
        assert (
            next(
                statistic
                for statistic in shot.statistics
                if statistic.name == "xG"
            ).value
            == 0.12441643
        )

    def test_free_kick(self, dataset: EventDataset):
        """It should add set piece qualifiers to free kick shots"""
        shot = dataset.get_event_by_id("7c10ac89-738c-4e99-8c0c-f55bc5c0995e")
        assert (
            shot.get_qualifier_value(SetPieceQualifier)
            == SetPieceType.FREE_KICK
        )

    def test_aerial_duel(self, dataset: EventDataset):
        """It should split shots that follow an aerial duel into two events"""
        duel = dataset.get_event_by_id(
            "duel-cac8f0f3-015a-43d5-b201-0b9997aea3fb"
        )
        assert duel.event_type == EventType.DUEL
        assert duel.get_qualifier_values(DuelQualifier) == [
            DuelType.LOOSE_BALL,
            DuelType.AERIAL,
        ]
        assert duel.result == DuelResult.WON

    def test_synthetic_out_events(self, dataset: EventDataset):
        """It should add synthetic ball out events after the goalkeeper event."""
        shot_event = dataset.get_event_by_id(
            "221ce1cb-d70e-47aa-8d7e-c427a1c952ba"
        )
        assert shot_event.next().event_name == "Goal Keeper"
        assert shot_event.next().next().event_name == "ball_out"
        assert (
            shot_event.next().next().event_id
            == "out-64c5cfad-86a3-4d61-86c8-8784a4834682"
        )
        assert (
            shot_event.next().next().raw_event["id"]
            == "221ce1cb-d70e-47aa-8d7e-c427a1c952ba"
        )


class TestStatsBombInterceptionEvent:
    def test_deserialize_all(self, dataset: EventDataset):
        """It should deserialize all interception events"""
        events = dataset.find_all("interception")
        assert len(events) == 25 + 9  # interceptions + pass interceptions

    def test_attributes(self, dataset: EventDataset):
        """Verify specific attributes of interceptions"""
        interception = dataset.get_event_by_id(
            "ca963cd5-93cc-4659-887d-29064cf2156d"
        )
        assert interception.result == InterceptionResult.LOST
        assert interception.get_qualifier_value(BodyPartQualifier) is None


class TestStatsBombOwnGoalEvent:
    """Tests related to deserializing 20/Own Goal Against and 25/Own Goal For events"""

    def test_own_goal(self, base_dir: Path):
        """Test own goal events.

        The StatsBomb "Own Goal For" (id = 25) and one "Own Goal Against" (id = 20) events
        should be converted to a single shot event with ShotResult.OWN_GOAL.
        """
        dataset = statsbomb.load(
            lineup_data=base_dir / "files" / "statsbomb_lineup.json",
            event_data=base_dir / "files" / "statsbomb_event.json",
        )

        # The Own Goal For event should be removed
        own_goal_for_event = dataset.get_event_by_id(
            "f942c5b5-df4b-4ee4-9e90-ed5f5"
        )
        assert own_goal_for_event is None

        # The Own Goal Against event should be converted to a shot event
        own_goal_against_event = dataset.get_event_by_id(
            "89dd4f4b-0a70-48d8-a0e7-ac4c"
        )
        assert own_goal_against_event is not None
        assert own_goal_against_event.event_type == EventType.SHOT
        assert own_goal_against_event.result == ShotResult.OWN_GOAL


class TestStatsBombClearanceEvent:
    """Tests related to deserializing 9/Clearance events"""

    def test_deserialize_all(self, dataset: EventDataset):
        """It should deserialize all clearance events"""
        events = dataset.find_all("clearance")
        assert len(events) == 35 + 1  # clearances + keeper sweeper

    def test_attributes(self, dataset: EventDataset):
        """Verify specific attributes of clearances"""
        clearance = dataset.get_event_by_id(
            "1c1d8523-d887-4ade-a698-3274b9b0943c"
        )
        # A clearance has no result
        assert clearance.result is None
        # A clearance should have a bodypart (if data version >= 1.1)
        assert (
            clearance.get_qualifier_value(BodyPartQualifier) == BodyPart.HEAD
        )

    def test_aerial_duel(self, dataset: EventDataset):
        """It should split clearances that follow an aerial duel into two events"""
        duel = dataset.get_event_by_id(
            "duel-9bbdb8ea-1119-4d82-bb0d-a63802558fc6"
        )
        assert duel.event_type == EventType.DUEL
        assert duel.get_qualifier_values(DuelQualifier) == [
            DuelType.LOOSE_BALL,
            DuelType.AERIAL,
        ]
        assert duel.result == DuelResult.WON


class TestStatsBombMiscontrolEvent:
    """Tests related to deserializing 19/Miscontrol events"""

    def test_deserialize_all(self, dataset: EventDataset):
        """It should deserialize all miscontrol events"""
        events = dataset.find_all("miscontrol")
        assert len(events) == 22

    def test_attributes(self, dataset: EventDataset):
        """Verify specific attributes of miscontrols"""
        miscontrol = dataset.get_event_by_id(
            "e297def3-9907-414a-9eb5-e1269343b84d"
        )
        # A miscontrol has no result
        assert miscontrol.result is None
        # A miscontrol has no qualifiers
        assert miscontrol.qualifiers is None

    def test_aerial_duel(self, dataset: EventDataset):
        """It should split clearances that follow an aerial duel into two events"""
        assert True  # can happen according to the documentation, but not in the dataset


class TestStatsBombDribbleEvent:
    """Tests related to deserializing 17/Dribble events"""

    def test_deserialize_all(self, dataset: EventDataset):
        """It should deserialize all dribble events"""
        events = dataset.find_all("take_on")
        assert len(events) == 33

    def test_attributes(self, dataset: EventDataset):
        """Verify specific attributes of dribbles"""
        dribble = dataset.get_event_by_id(
            "82dae1ed-7944-4064-b409-6652dd4a2e72"
        )
        # A dribble should have a result
        assert dribble.result == TakeOnResult.INCOMPLETE

    def test_result_out(self, dataset: EventDataset):
        """The result of a dribble can be TakeOnResult.OUT"""
        dribble = dataset.get_event_by_id(
            "e5dfa799-1dc7-49c1-94b8-ee793ae6284b"
        )
        assert dribble.result == TakeOnResult.OUT


class TestStatsBombCarryEvent:
    """Tests related to deserializing 22/Carry events"""

    def test_deserialize_all(self, dataset: EventDataset):
        """It should deserialize all carry events"""
        events = dataset.find_all("carry")
        assert len(events) == 929

    def test_attributes(self, dataset: EventDataset):
        """Verify specific attributes of carries"""
        carry = dataset.get_event_by_id("fab6360a-cbc2-45a3-aafa-5f3ec81eb9c7")
        # A carry is always successful
        assert carry.result == CarryResult.COMPLETE
        # A carry should have an end location
        assert carry.end_coordinates == Point(21.65, 54.85)
        # A carry should have an end timestamp
        assert carry.end_timestamp == parse_str_ts("00:20:11.457") + timedelta(
            seconds=1.365676
        )


class TestStatsBombDuelEvent:
    """Tests related to deserializing 1/Duel events"""

    def test_deserialize_all(self, dataset: EventDataset):
        """It should deserialize all duel and 50/50 events"""
        events = dataset.find_all("duel")
        assert (
            len(events) == 59 + 4 + 26
        )  # duels + 50/50 + aerial won attribute

    def test_attributes(self, dataset: EventDataset):
        """Verify specific attributes of duels"""
        duel = dataset.get_event_by_id("15c4bfaa-36fd-4b3e-bec1-bc8bcc1febb9")
        # A duel should have a result
        assert duel.result == DuelResult.WON
        # A duel should have a duel type
        assert duel.get_qualifier_values(DuelQualifier) == [DuelType.GROUND]
        # A duel does not have a body part
        assert duel.get_qualifier_value(BodyPartQualifier) is None

    def test_aerial_duel_qualfiers(self, dataset: EventDataset):
        """It should add aerial duel + loose ball qualifiers"""
        duel = dataset.get_event_by_id("f0a98e60-10e8-49a7-b778-6dc640ee9581")
        assert duel.get_qualifier_values(DuelQualifier) == [
            DuelType.LOOSE_BALL,
            DuelType.AERIAL,
        ]

    def test_tackle_qualfiers(self, dataset: EventDataset):
        """It should add ground duel qualifiers"""
        duel = dataset.get_event_by_id("15c4bfaa-36fd-4b3e-bec1-bc8bcc1febb9")
        assert duel.get_qualifier_values(DuelQualifier) == [DuelType.GROUND]

    def test_loose_ground_duel_qualfiers(self, dataset: EventDataset):
        """It should add ground duel + loose ball qualifiers"""
        duel = dataset.get_event_by_id("767e21ed-ef76-4d96-b6a8-131c3ee27ed0")
        assert duel.get_qualifier_values(DuelQualifier) == [
            DuelType.LOOSE_BALL,
            DuelType.GROUND,
        ]

    def test_counter_attack_qualifier(self, dataset: EventDataset):
        duel = dataset.get_event_by_id("9e5281ac-1fee-4a51-b6a5-78e99c22397e")
        assert duel.get_qualifier_value(CounterAttackQualifier) is True

        kick_off = dataset.get_event_by_id(
            "8022c113-e349-4b0b-b4a7-a3bb662535f8"
        )
        assert kick_off.get_qualifier_value(CounterAttackQualifier) is None

        counter_attack_events = [
            event
            for event in dataset.events
            if event.get_qualifier_value(CounterAttackQualifier) is True
        ]
        assert len(counter_attack_events) == 26


class TestStatsBombGoalkeeperEvent:
    """Tests related to deserializing 30/Goalkeeper events"""

    def test_deserialize_all(self, dataset: EventDataset):
        """It should deserialize all goalkeeper events"""
        events = dataset.find_all("goalkeeper")
        assert (
            len(events) == 32 - 24 - 1 - 1
        )  # goalkeeper events - shot faced - goal conceded - clearance

    def test_save(self, dataset: EventDataset):
        """It should deserialaize goalkeeper saves"""
        # A save should be deserialized as a goalkeeper event
        save = dataset.get_event_by_id("c8e313fb-8ac0-41af-87dc-4a94afcaee4f")
        assert save.get_qualifier_value(GoalkeeperQualifier) == (
            GoalkeeperActionType.SAVE
        )
        # A save attempt should not be deserialized as a goalkeeper event
        goal_conceded = dataset.get_event_by_id(
            "3eb5f3a7-3654-4c85-8880-3ecc741dbb57"
        )
        assert goal_conceded.event_type == EventType.GENERIC
        shot_faced = dataset.get_event_by_id(
            "f60ea856-c679-4d1e-aa0c-5ce1a47a1353"
        )
        assert shot_faced.event_type == EventType.GENERIC

    def test_punch(self, dataset: EventDataset):
        """It should deserialize goalkeeper punches"""
        assert True  # no example in the dataset

    def test_smother(self, dataset: EventDataset):
        """It should deserialize goalkeeper smothers"""
        assert True  # no example in the dataset

    def test_collected(self, dataset: EventDataset):
        """It should deserialize goalkeeper collections"""
        collected = dataset.get_event_by_id(
            "5156545b-7add-4b6a-a8e4-c68672267464"
        )
        assert collected.get_qualifier_value(GoalkeeperQualifier) == (
            GoalkeeperActionType.CLAIM
        )

    def test_keeper_sweeper(self, dataset: EventDataset):
        """It should deserialize keeper sweeper actions"""
        # keeper sweeper with outcome 'clear' should be deserialized as
        # as a clearance event if the keeper uses his feet or head
        sweeper_clear = dataset.get_event_by_id(
            "6c84a193-d45b-4d6e-97bc-3f07af9001db"
        )
        assert sweeper_clear.event_type == EventType.CLEARANCE
        # keeper sweeper with outcome 'claim' should be deserialized as
        # a goalkeeper pick-up event if the keeper uses his hands
        sweeper_claim = dataset.get_event_by_id(
            "460f558e-c951-4262-b467-e078ea1faefc"
        )
        assert sweeper_claim.get_qualifier_value(GoalkeeperQualifier) == (
            GoalkeeperActionType.PICK_UP
        )

    def test_under_pressure(self, dataset: EventDataset):
        """It should add the under pressure qualifier"""
        under_pressure = dataset.get_event_by_id(
            "c2a03c46-c936-4f7b-9b26-72d470a892ef"
        )
        assert under_pressure.get_qualifier_value(UnderPressureQualifier)

        kick_off = dataset.get_event_by_id(
            "8022c113-e349-4b0b-b4a7-a3bb662535f8"
        )
        assert kick_off.get_qualifier_value(UnderPressureQualifier) is None

        under_pressure_events = [
            event
            for event in dataset.events
            if event.get_qualifier_value(UnderPressureQualifier) is True
        ]
        assert len(under_pressure_events) == 559


class TestStatsBombSubstitutionEvent:
    """Tests related to deserializing 18/Substitution events"""

    def test_deserialize_all(self, dataset: EventDataset):
        """It should deserialize all substitution events"""
        events = dataset.find_all("substitution")
        assert len(events) == 8

        # Verify that the player and replacement player are set correctly
        subs = [
            (3089, 5630),
            (3168, 12041),
            (3193, 5204),
            (9929, 5218),
            (12169, 13621),
            (3593, 11173),
            (3621, 5633),
            (5632, 6331),
        ]
        for event_idx, (player_id, replacement_player_id) in enumerate(subs):
            event = cast(SubstitutionEvent, events[event_idx])
            assert event.player == event.team.get_player_by_id(player_id)
            assert event.replacement_player == event.team.get_player_by_id(
                replacement_player_id
            )


class TestsStatsBombBadBehaviourEvent:
    """Tests related to deserializing 22/Bad Behaviour events"""

    def test_deserialize_all(self, dataset: EventDataset):
        """It should create a card event for each card given"""
        events = dataset.find_all("card")
        assert len(events) == 3 + 2  # bad behaviour + foul with card

        for event in events:
            assert event.card_type == CardType.FIRST_YELLOW

    def test_attributes(self, dataset: EventDataset):
        """Verify specific attributes of cards"""
        card = dataset.get_event_by_id("a661cfcc-a5d3-4156-9a22-4842caf2c071")
        # A card should have a card type
        assert card.card_type == CardType.FIRST_YELLOW
        # Card qualifiers should not be added
        assert card.get_qualifier_value(CardQualifier) is None


class TestStatsBombFoulCommittedEvent:
    """Tests related to deserializing 2/Foul Committed events"""

    def test_deserialize_all(self, dataset: EventDataset):
        """It should deserialize all foul committed events"""
        events = dataset.find_all("foul_committed")
        assert len(events) == 27

    def test_card(self, dataset: EventDataset):
        """It should add a card qualifier if a card was given"""
        foul_with_card = dataset.get_event_by_id(
            "5c3421f8-17c1-4a84-8fd2-1dbd11724156"
        )
        assert (
            foul_with_card.get_qualifier_value(CardQualifier)
            == CardType.FIRST_YELLOW
        )

        foul_without_card = dataset.get_event_by_id(
            "309c22be-d1fc-43a4-a9ee-4643c04afb14"
        )
        assert foul_without_card.get_qualifier_value(CardQualifier) is None


class TestStatsBombPressureEvent:
    """Tests related to deserializing 17/Pressure events"""

    def test_deserialize_all(self, dataset: EventDataset):
        """It should deserialize all pressure events"""
        events = dataset.find_all("pressure")
        assert len(events) == 203


class TestStatsBombPlayerOffEvent:
    """Tests related to deserializing 19/Player Off events"""

    def test_deserialize_all(self, dataset: EventDataset):
        """It should deserialize all player off events"""
        events = dataset.find_all("player_off")
        assert len(events) == 0


class TestStatsBombPlayerOnEvent:
    """Tests related to deserializing 20/Player On events"""

    def test_deserialize_all(self, dataset: EventDataset):
        """It should deserialize all player on events"""
        events = dataset.find_all("player_on")
        assert len(events) == 0


class TestStatsBombRecoveryEvent:
    """Tests related to deserializing 23/Recovery events"""

    def test_deserialize_all(self, dataset: EventDataset):
        """It should deserialize all ball recovery events"""
        events = dataset.find_all("recovery")
        assert len(events) == 97


class TestStatsBombTacticalShiftEvent:
    """Tests related to deserializing 34/Tactical Shift events"""

    def test_deserialize_all(self, dataset: EventDataset):
        """It should deserialize all tactical shift events"""
        events = dataset.find_all("formation_change")
        assert len(events) == 2

    def test_attributes(self, dataset: EventDataset):
        """Verify specific attributes of tactical shift events"""
        formation_change = dataset.get_event_by_id(
            "983cdd00-6f7f-4d62-bfc2-74e4e5b0137f"
        )
        assert formation_change.formation_type == FormationType("4-3-3")

    def test_player_position(self, base_dir):
        dataset = statsbomb.load(
            lineup_data=base_dir / "files/statsbomb_lineup.json",
            event_data=base_dir / "files/statsbomb_event.json",
        )

        for item in dataset.aggregate("minutes_played", include_position=True):
            print(
                f"{item.player} {item.player.player_id}- {item.start_time} - {item.end_time} - {item.duration} - {item.position}"
            )

        home_team, away_team = dataset.metadata.teams
        period1, period2 = dataset.metadata.periods

        player = home_team.get_player_by_id(6379)
        assert player.positions.ranges() == [
            (
                period1.start_time,
                period2.start_time,
                PositionType.RightMidfield,
            ),
            (
                period2.start_time,
                period2.end_time,
                PositionType.RightBack,
            ),
        ]

        # This player gets a new position 30 sec after he gets on the pitch, these two positions must be merged
        player = away_team.get_player_by_id(6935)
        assert player.positions.ranges() == [
            (
                period2.start_time + timedelta(seconds=1362.254),
                period2.end_time,
                PositionType.LeftMidfield,
            )
        ]<|MERGE_RESOLUTION|>--- conflicted
+++ resolved
@@ -38,29 +38,16 @@
     Time,
     build_coordinate_system,
 )
-<<<<<<< HEAD
-
-from kloppy.exceptions import DeserializationError
-from kloppy import statsbomb
-=======
 from kloppy.domain.models import PositionType
->>>>>>> 19faf69f
 from kloppy.domain.models.event import (
     CardType,
     CounterAttackQualifier,
     EventType,
     GoalkeeperActionType,
-<<<<<<< HEAD
-    CounterAttackQualifier,
-    UnderPressureQualifier,
-)
-from kloppy.infra.serializers.event.statsbomb.helpers import (
-    parse_str_ts,
-=======
     GoalkeeperQualifier,
     PassQualifier,
     PassType,
->>>>>>> 19faf69f
+    UnderPressureQualifier,
 )
 from kloppy.exceptions import DeserializationError
 from kloppy.infra.serializers.event.statsbomb.helpers import parse_str_ts
@@ -1097,7 +1084,7 @@
             for event in dataset.events
             if event.get_qualifier_value(UnderPressureQualifier) is True
         ]
-        assert len(under_pressure_events) == 559
+        assert len(under_pressure_events) == 567
 
 
 class TestStatsBombSubstitutionEvent:
