<<<<<<< HEAD
from ._providers.sportec import load, load_event, load_tracking

__all__ = ["load", "load_event", "load_tracking"]
=======
from ._providers.sportec import (
    load,
    load_event,
    load_tracking,
    load_open_event_data,
    load_open_tracking_data,
)
>>>>>>> 97ad27e4
<|MERGE_RESOLUTION|>--- conflicted
+++ resolved
@@ -1,13 +1,15 @@
-<<<<<<< HEAD
-from ._providers.sportec import load, load_event, load_tracking
-
-__all__ = ["load", "load_event", "load_tracking"]
-=======
 from ._providers.sportec import (
     load,
     load_event,
-    load_tracking,
     load_open_event_data,
     load_open_tracking_data,
+    load_tracking,
 )
->>>>>>> 97ad27e4
+
+__all__ = [
+    "load",
+    "load_event",
+    "load_tracking",
+    "load_open_event_data",
+    "load_open_tracking_data",
+]