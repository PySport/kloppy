import json
import logging
import warnings
from collections import Counter, defaultdict
from datetime import datetime, timedelta, timezone
from pathlib import Path
from typing import IO, Dict, NamedTuple, Optional, Union

from kloppy.domain import (
    AttackingDirection,
    DatasetFlag,
    Frame,
    Ground,
    Metadata,
    Orientation,
    Period,
    Player,
    PlayerData,
    Point,
    Point3D,
    PositionType,
    Provider,
    Score,
    Team,
    TrackingDataset,
    attacking_direction_from_frame,
)
from kloppy.domain.services.frame_factory import create_frame
from kloppy.infra.serializers.tracking.deserializer import (
    TrackingDataDeserializer,
)
from kloppy.utils import performance_logging

logger = logging.getLogger(__name__)

frame_rate = 10

position_types_mapping: Dict[int, PositionType] = {
    1: PositionType.Unknown,
    2: PositionType.CenterBack,  # Provider: CB
    3: PositionType.LeftCenterBack,  # Provider: LCB
    4: PositionType.RightCenterBack,  # Provider: RCB
    5: PositionType.LeftBack,  # Provider: LWB (mapped to Left Back)
    6: PositionType.RightBack,  # Provider: RWB (mapped to Right Back)
    7: PositionType.DefensiveMidfield,  # Provider: DM
    8: PositionType.CenterMidfield,  # Provider: CM
    9: PositionType.LeftMidfield,  # Provider: LM
    10: PositionType.RightMidfield,  # Provider: RM
    11: PositionType.AttackingMidfield,  # Provider: AM
    12: PositionType.LeftWing,  # Provider: LW
    13: PositionType.RightWing,  # Provider: RW
    14: PositionType.LeftForward,  # Provider: LF
    15: PositionType.Striker,  # Provider: CF (mapped to Striker)
    16: PositionType.RightForward,  # Provider: RF
    17: PositionType.Unknown,  # Provider: SUB (mapped to Unknown)
}


class SkillCornerInputs(NamedTuple):
    meta_data: IO[bytes]
    raw_data: IO[bytes]


class SkillCornerDeserializer(TrackingDataDeserializer[SkillCornerInputs]):
    def __init__(
        self,
        limit: Optional[int] = None,
        sample_rate: Optional[float] = None,
        coordinate_system: Optional[Union[str, Provider]] = None,
        include_empty_frames: Optional[bool] = False,
    ):
        super().__init__(limit, sample_rate, coordinate_system)
        self.include_empty_frames = include_empty_frames

    @property
    def provider(self) -> Provider:
        return Provider.SKILLCORNER

    @classmethod
    def _get_frame_data(
        cls,
        teams,
        teamdict,
        players,
        player_id_to_team_dict,
        periods,
        player_dict,
        anon_players,
        ball_id,
        referee_dict,
        frame,
    ):
        frame_period = frame["period"]

        frame_id = frame["frame"]
        frame_time = cls._timestamp_from_timestring(frame["time"])

        if frame_period == 1:
            frame_time -= timedelta(seconds=0)
        elif frame_period == 2:
            frame_time -= timedelta(seconds=45 * 60)
        # TODO: check if the below is correct; just guessing here
        elif frame_period == 3:
            frame_time -= timedelta(seconds=90 * 60)
        elif frame_period == 4:
            frame_time -= timedelta(seconds=105 * 60)
        elif frame_period == 5:
            frame_time -= timedelta(seconds=120 * 60)
        else:
            raise ValueError(f"Unknown period id {frame_period}")

        ball_coordinates = None
        players_data = {}

        # ball_carrier = frame["possession"].get("trackable_object")
        ball_owning_team = frame["possession"].get("group")

        if ball_owning_team == "home team":
            ball_owning_team = teams[0]
        elif ball_owning_team == "away team":
            ball_owning_team = teams[1]
        else:
            ball_owning_team = None

        for frame_record in frame["data"]:
            # containing x, y, trackable_object, track_id, group_name
            x = frame_record.get("x")
            y = frame_record.get("y")

            trackable_object = frame_record.get("trackable_object", None)

            track_id = frame_record.get("track_id", None)
            group_name = frame_record.get("group_name", None)

            if trackable_object == ball_id or group_name == "balls":
                group_name = "balls"
                z = frame_record.get("z")
                if z is not None:
                    z = float(z)
                ball_coordinates = Point3D(x=float(x), y=float(y), z=z)
                continue

            elif (
                trackable_object in referee_dict.keys()
                or group_name == "referee"
            ):
                group_name = "referee"
                continue  # Skip Referee Coords

            if group_name is None:
                group_name = teamdict.get(
                    player_id_to_team_dict.get(trackable_object)
                )

                if group_name == "home_team":
                    player = players["HOME"][trackable_object]
                elif group_name == "away_team":
                    player = players["AWAY"][trackable_object]

            if trackable_object is None:
                player_id = str(track_id)
                if group_name == "home team":
                    if f"anon_{player_id}" not in anon_players["HOME"].keys():
                        player = cls.__create_anon_player(teams, frame_record)
                        anon_players["HOME"][f"anon_home_{player_id}"] = player
                    else:
                        player = anon_players["HOME"][f"anon_home_{player_id}"]

                elif group_name == "away team":
                    if f"anon_{player_id}" not in anon_players["AWAY"].keys():
                        player = cls.__create_anon_player(teams, frame_record)
                        anon_players["AWAY"][f"anon_away_{player_id}"] = player
                    else:
                        player = anon_players["AWAY"][f"anon_away_{player_id}"]

            players_data[player] = PlayerData(coordinates=Point(x, y))

        frame = create_frame(
            frame_id=frame_id,
            timestamp=frame_time,
            ball_coordinates=ball_coordinates,
            players_data=players_data,
            period=periods[frame_period],
            ball_state=None,
            ball_owning_team=ball_owning_team,
            other_data={},
        )

        return frame

    @classmethod
    def _timestamp_from_timestring(cls, timestring):
        parts = timestring.split(":")

        if len(parts) == 2:
            m, s = parts
            return timedelta(seconds=60 * float(m) + float(s))
        elif len(parts) == 3:
            h, m, s = parts
            return timedelta(
                seconds=3600 * float(h) + 60 * float(m) + float(s)
            )
        else:
            raise ValueError("Invalid timestring format")

    @classmethod
    def _get_skillcorner_attacking_directions(cls, frames, periods):
        """
        with only partial tracking data we cannot rely on a single frame to
        infer the attacking directions as a simple average of only some players
        x-coords might not reflect the attacking direction.
        """
        attacking_directions = {}
<<<<<<< HEAD
        frame_period_ids = np.array([_frame.period.id for _frame in frames])
        frame_attacking_directions = np.array(
            [
                (
                    attacking_direction_from_frame(frame)
                    if len(frame.players_data) > 0
                    else AttackingDirection.NOT_SET
                )
                for frame in frames
            ]
        )
=======
>>>>>>> 97ad27e4

        # Group attacking directions by period ID
        period_direction_map = defaultdict(list)
        for frame in frames:
            if len(frame.players_data) > 0:
                direction = attacking_direction_from_frame(frame)
            else:
                direction = AttackingDirection.NOT_SET
            period_direction_map[frame.period.id].append(direction)

        # Determine the most common attacking direction for each period
        for period_id in periods.keys():
            if period_id in period_direction_map:
                count = Counter(period_direction_map[period_id])
                attacking_directions[period_id] = count.most_common(1)[0][0]
            else:
                attacking_directions[period_id] = AttackingDirection.NOT_SET

        return attacking_directions

    @staticmethod
    def __replace_timestamp(obj):
        if "timestamp" in obj:
            obj["time"] = obj.pop("timestamp")
        return obj

    def __load_json_raw(self, file):
        if Path(file.name).suffix == ".jsonl":
            data = []
            for line in file:
                obj = json.loads(line)
                data.append(self.__replace_timestamp(obj))
            return data
        else:
            data = json.load(file)
            for line in data:
                line = self.__replace_timestamp(line)
            return data

    @classmethod
    def __get_periods(cls, tracking):
        """gets the Periods contained in the tracking data"""
        periods = {}

        # Extract unique periods while filtering out None values
        unique_periods = {
            frame["period"]
            for frame in tracking
            if frame["period"] is not None
        }

        for period in unique_periods:
            # Filter frames that belong to the current period and have valid "time"
            _frames = [
                frame
                for frame in tracking
                if frame["period"] == period and frame["time"] is not None
            ]

            # Ensure _frames is not empty before accessing the first and last elements
            if _frames:
                periods[period] = Period(
                    id=period,
                    start_timestamp=timedelta(
                        seconds=_frames[0]["frame"] / frame_rate
                    ),
                    end_timestamp=timedelta(
                        seconds=_frames[-1]["frame"] / frame_rate
                    ),
                )

        return periods

    @classmethod
    def __create_anon_player(cls, teams, frame_record):
        """
        creates a Player object for a track_id'ed player with known team membership but unknown identity.

        Args:
            frame_record (dict): dictionary containing 'x', 'y', 'track_id' and 'group_name'

        Returns:
            kloppy.domain.models.common.Player

        """
        track_id = frame_record.get("track_id", None)
        group_name = frame_record.get("group_name", None)

        if group_name == "home team":
            team = teams[0]
        elif group_name == "away team":
            team = teams[1]
        else:
            raise ValueError(
                f"anonymous player with track_id `{track_id}` does not have a specified group_name."
            )

        return Player(
            player_id=f"{team.ground}_anon_{track_id}",
            team=team,
            jersey_no=None,
            name=f"Anon_{track_id}",
            first_name="Anon",
            last_name=track_id,
            starting=None,
            starting_position=None,
            attributes={},
        )

    def deserialize(self, inputs: SkillCornerInputs) -> TrackingDataset:
        metadata = json.load(inputs.meta_data)
        raw_data = self.__load_json_raw(inputs.raw_data)

        with performance_logging("Loading metadata", logger=logger):
            periods = self.__get_periods(raw_data)

            teamdict = {
                metadata["home_team"].get("id"): "home_team",
                metadata["away_team"].get("id"): "away_team",
            }

            player_to_team_dict = {
                player["trackable_object"]: player["team_id"]
                for player in metadata["players"]
            }

            player_dict = {
                player["trackable_object"]: player
                for player in metadata["players"]
            }

            referee_dict = {
                ref["trackable_object"]: "referee"
                for ref in metadata["referees"]
            }
            ball_id = metadata["ball"]["trackable_object"]

            # there are different pitch_sizes in SkillCorner
            pitch_size_width = metadata["pitch_width"]
            pitch_size_length = metadata["pitch_length"]

            transformer = self.get_transformer(
                pitch_length=pitch_size_length, pitch_width=pitch_size_width
            )

            home_team_id = metadata["home_team"]["id"]
            away_team_id = metadata["away_team"]["id"]

            players = {"HOME": {}, "AWAY": {}}

            home_team = Team(
                team_id=home_team_id,
                name=metadata["home_team"]["name"],
                ground=Ground.HOME,
            )
            away_team = Team(
                team_id=away_team_id,
                name=metadata["away_team"]["name"],
                ground=Ground.AWAY,
            )
            teams = [home_team, away_team]

            date = metadata.get("date_time")
            if date:
                date = datetime.strptime(date, "%Y-%m-%dT%H:%M:%SZ").replace(
                    tzinfo=timezone.utc
                )

            game_id = metadata.get("id")
            if game_id:
                game_id = str(game_id)

            home_team_coach = metadata.get("home_team_coach")
            if home_team_coach is not None:
                home_coach = f"{home_team_coach['first_name']} {home_team_coach['last_name']}"

            away_team_coach = metadata.get("away_team_coach")
            if away_team_coach is not None:
                away_coach = f"{away_team_coach['first_name']} {away_team_coach['last_name']}"

            if game_id:
                game_id = str(game_id)

            for player_track_obj_id, player in player_dict.items():
                team_id = player["team_id"]

                if team_id == home_team_id:
                    team_string = "HOME"
                    team = home_team
                elif team_id == away_team_id:
                    team_string = "AWAY"
                    team = away_team

                players[team_string][player_track_obj_id] = Player(
                    player_id=f"{player['id']}",
                    team=team,
                    jersey_no=player["number"],
                    name=f"{player['first_name']} {player['last_name']}",
                    first_name=player["first_name"],
                    last_name=player["last_name"],
                    starting=player["start_time"] == "00:00:00",
                    starting_position=position_types_mapping.get(
                        player["player_role"]["id"], PositionType.Unknown
                    ),
                    attributes={},
                )

            home_team.players = list(players["HOME"].values())
            away_team.players = list(players["AWAY"].values())

        anon_players = {"HOME": {}, "AWAY": {}}

        with performance_logging("Loading data", logger=logger):

            def _iter():
                n = 0
                sample = 1.0 / self.sample_rate

                for frame in raw_data:
                    frame_period = frame["period"]

                    if frame_period is not None:
                        if n % sample == 0:
                            yield frame
                        n += 1

        frames = []

        n_frames = 0
        for _frame in _iter():
            # include frame if there is any tracking data, players or ball.
            # or if include_empty_frames == True
            if self.include_empty_frames or len(_frame["data"]) > 0:
                frame = self._get_frame_data(
                    teams,
                    teamdict,
                    players,
                    player_to_team_dict,
                    periods,
                    player_dict,
                    anon_players,
                    ball_id,
                    referee_dict,
                    _frame,
                )

                frame = transformer.transform_frame(frame)

                frames.append(frame)
                n_frames += 1

                if self.limit and n_frames >= self.limit:
                    break

        attacking_directions = self._get_skillcorner_attacking_directions(
            frames, periods
        )
        if attacking_directions[1] == AttackingDirection.LTR:
            orientation = Orientation.HOME_AWAY
        elif attacking_directions[1] == AttackingDirection.RTL:
            orientation = Orientation.AWAY_HOME
        else:
            warnings.warn(
                "Could not determine orientation of dataset, defaulting to NOT_SET"
            )
            orientation = Orientation.NOT_SET

        metadata = Metadata(
            teams=teams,
            periods=sorted(periods.values(), key=lambda p: p.id),
            pitch_dimensions=transformer.get_to_coordinate_system().pitch_dimensions,
            score=Score(
                home=metadata["home_team_score"],
                away=metadata["away_team_score"],
            ),
            frame_rate=10,
            orientation=orientation,
            provider=Provider.SKILLCORNER,
            flags=~(DatasetFlag.BALL_STATE | DatasetFlag.BALL_OWNING_TEAM),
            coordinate_system=transformer.get_to_coordinate_system(),
            date=date,
            game_id=game_id,
            home_coach=home_coach,
            away_coach=away_coach,
        )

        return TrackingDataset(
            records=frames,
            metadata=metadata,
        )<|MERGE_RESOLUTION|>--- conflicted
+++ resolved
@@ -211,20 +211,6 @@
         x-coords might not reflect the attacking direction.
         """
         attacking_directions = {}
-<<<<<<< HEAD
-        frame_period_ids = np.array([_frame.period.id for _frame in frames])
-        frame_attacking_directions = np.array(
-            [
-                (
-                    attacking_direction_from_frame(frame)
-                    if len(frame.players_data) > 0
-                    else AttackingDirection.NOT_SET
-                )
-                for frame in frames
-            ]
-        )
-=======
->>>>>>> 97ad27e4
 
         # Group attacking directions by period ID
         period_direction_map = defaultdict(list)
