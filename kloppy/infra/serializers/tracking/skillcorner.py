--- conflicted
+++ resolved
@@ -9,13 +9,13 @@
 from kloppy.domain import (
     AttackingDirection,
     DatasetFlag,
+    Detection,
     Frame,
     Ground,
     Metadata,
     Orientation,
     Period,
     Player,
-    PlayerData,
     Point,
     Point3D,
     PositionType,
@@ -23,11 +23,7 @@
     Score,
     Team,
     TrackingDataset,
-<<<<<<< HEAD
-    Detection,
-=======
     attacking_direction_from_frame,
->>>>>>> 452efe74
 )
 from kloppy.infra.serializers.tracking.deserializer import (
     TrackingDataDeserializer,
