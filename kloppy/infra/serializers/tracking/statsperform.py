import logging
from datetime import timedelta
import warnings
from typing import IO, NamedTuple, Optional, Union


from kloppy.domain import (
    AttackingDirection,
    BallState,
    DatasetFlag,
    Frame,
    Metadata,
    Orientation,
    Player,
    Detection,
    Point,
    Point3D,
    Provider,
    TrackingDataset,
    attacking_direction_from_frame,
)
from kloppy.utils import performance_logging
from kloppy.infra.serializers.event.statsperform.parsers import get_parser

from .deserializer import TrackingDataDeserializer

logger = logging.getLogger(__name__)


class StatsPerformInputs(NamedTuple):
    meta_data: IO[bytes]
    raw_data: IO[bytes]
    pitch_length: Optional[float] = None
    pitch_width: Optional[float] = None


class StatsPerformDeserializer(TrackingDataDeserializer[StatsPerformInputs]):
    def __init__(
        self,
        provider: Provider,
        limit: Optional[int] = None,
        sample_rate: Optional[float] = None,
        coordinate_system: Optional[Union[str, Provider]] = None,
        only_alive: Optional[bool] = True,
    ):
        super().__init__(limit, sample_rate, coordinate_system)
        self.only_alive = only_alive
        self._provider = provider

    @property
    def provider(self) -> Provider:
        return self._provider

    @classmethod
    def __get_frame_rate(cls, tracking):
        """Infer the frame rate of the tracking data."""

        frame_numbers = [
            int(line.split(";")[1].split(",")[0]) for line in tracking[1:]
        ]

        deltas = [
            frame_numbers[i + 1] - frame_numbers[i]
            for i in range(len(frame_numbers) - 1)
        ]

        most_common_delta = max(set(deltas), key=deltas.count)
        frame_rate = 1000 / most_common_delta

        return frame_rate

    @classmethod
    def _frame_from_framedata(cls, teams_list, period, frame_data):
        components = frame_data[1].split(":")
        frame_info = components[0].split(";")

        frame_id = int(frame_info[0])
        frame_timestamp = timedelta(
            seconds=int(frame_info[1].split(",")[0]) / 1000
        )
        match_status = int(frame_info[1].split(",")[2])

        ball_state = BallState.ALIVE if match_status == 0 else BallState.DEAD

        if len(components) > 2:
            raw_ball_data = components[2].split(";")[0].split(",")
            ball_x, ball_y, ball_z = map(float, raw_ball_data)
            ball_data = Detection(
                coordinates=Point3D(ball_x, ball_y, ball_z),
            )
        else:
            ball_data = None

        players_data = {}
        player_info = components[1].split(";")[:-1]
        for player_data in player_info:
            player_data = player_data.split(",")

            team_side_id = int(player_data[0])
            player_id = player_data[1]
            jersey_no = int(player_data[2])
            x = float(player_data[3])
            y = float(player_data[4])

            # Goalkeepers have id 3 and 4
            if team_side_id > 2:
                team_side_id = team_side_id - 3
            team = teams_list[team_side_id]
            player = team.get_player_by_id(player_id)

            if not player:
                player = Player(
                    player_id=player_id,
                    team=team,
                    jersey_no=jersey_no,
                )
                team.players.append(player)

            players_data[player] = Detection(coordinates=Point(x, y))

        return Frame(
            frame_id=frame_id,
            timestamp=frame_timestamp,
            ball_state=ball_state,
<<<<<<< HEAD
            ball_owning_team=ball_owning_team,
            objects={"ball": ball_data, **players_data},
=======
            ball_owning_team=None,
            players_data=players_data,
>>>>>>> 9f86dee5
            period=period,
            other_data={},
        )

    def deserialize(self, inputs: StatsPerformInputs) -> TrackingDataset:
        with performance_logging("Loading meta data", logger=logger):
            meta_data_parser = get_parser(inputs.meta_data, "MA1")

            periods = {
                period.id: period
                for period in meta_data_parser.extract_periods()
            }
            teams_list = list(meta_data_parser.extract_lineups())

        with performance_logging("Loading tracking data", logger=logger):
            tracking_data = inputs.raw_data.read().decode("ascii").splitlines()
            frame_rate = self.__get_frame_rate(tracking_data)

            transformer = self.get_transformer(
                pitch_length=inputs.pitch_length,
                pitch_width=inputs.pitch_width,
            )

            def _iter():
                n = 0
                sample = 1.0 / self.sample_rate

                for line_ in tracking_data:
                    splits = line_.split(";")[1].split(",")
                    period_id = int(splits[1])
                    period_ = periods[period_id]
                    if n % sample == 0:
                        yield period_, line_
                    n += 1

            frames = []
            for n, frame_data in enumerate(_iter(), start=1):
                period = frame_data[0]
                frame = self._frame_from_framedata(
                    teams_list, period, frame_data
                )
                frame = transformer.transform_frame(frame)
                if self.only_alive and frame.ball_state == BallState.DEAD:
                    continue
                frames.append(frame)

                if self.limit and n >= self.limit:
                    break

        try:
            first_frame = next(
                frame for frame in frames if frame.period.id == 1
            )
            orientation = (
                Orientation.HOME_AWAY
                if attacking_direction_from_frame(first_frame)
                == AttackingDirection.LTR
                else Orientation.AWAY_HOME
            )
        except StopIteration:
            warnings.warn(
                "Could not determine orientation of dataset, defaulting to NOT_SET"
            )
            orientation = Orientation.NOT_SET

        meta_data = Metadata(
            teams=teams_list,
            periods=list(periods.values()),
            pitch_dimensions=transformer.get_to_coordinate_system().pitch_dimensions,
            score=None,
            frame_rate=frame_rate,
            orientation=orientation,
            provider=Provider.STATSPERFORM,
            flags=DatasetFlag.BALL_STATE,
            coordinate_system=transformer.get_to_coordinate_system(),
        )

        return TrackingDataset(
            records=frames,
            metadata=meta_data,
        )<|MERGE_RESOLUTION|>--- conflicted
+++ resolved
@@ -122,13 +122,8 @@
             frame_id=frame_id,
             timestamp=frame_timestamp,
             ball_state=ball_state,
-<<<<<<< HEAD
-            ball_owning_team=ball_owning_team,
+            ball_owning_team=None,
             objects={"ball": ball_data, **players_data},
-=======
-            ball_owning_team=None,
-            players_data=players_data,
->>>>>>> 9f86dee5
             period=period,
             other_data={},
         )
