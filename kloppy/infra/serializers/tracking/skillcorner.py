import json
import logging
import warnings
<<<<<<< HEAD
from collections import Counter, defaultdict
from datetime import timedelta, timezone
from pathlib import Path
from typing import IO, Dict, NamedTuple, Optional, Union

from dateutil.parser import parse
=======
from collections import Counter
from datetime import datetime, timedelta, timezone
from pathlib import Path
from typing import IO, Dict, NamedTuple, Optional, Union

import numpy as np
>>>>>>> b0f56e12

from kloppy.domain import (
    AttackingDirection,
    DatasetFlag,
    Frame,
    Ground,
    Metadata,
    Orientation,
    Period,
    Player,
    PlayerData,
    Point,
    Point3D,
    PositionType,
    Provider,
    Score,
    Team,
    TrackingDataset,
    attacking_direction_from_frame,
)
from kloppy.infra.serializers.tracking.deserializer import (
    TrackingDataDeserializer,
)
from kloppy.utils import performance_logging

logger = logging.getLogger(__name__)

frame_rate = 10

position_types_mapping: Dict[int, PositionType] = {
    1: PositionType.Unknown,
    2: PositionType.CenterBack,  # Provider: CB
    3: PositionType.LeftCenterBack,  # Provider: LCB
    4: PositionType.RightCenterBack,  # Provider: RCB
    5: PositionType.LeftBack,  # Provider: LWB (mapped to Left Back)
    6: PositionType.RightBack,  # Provider: RWB (mapped to Right Back)
    7: PositionType.DefensiveMidfield,  # Provider: DM
    8: PositionType.CenterMidfield,  # Provider: CM
    9: PositionType.LeftMidfield,  # Provider: LM
    10: PositionType.RightMidfield,  # Provider: RM
    11: PositionType.AttackingMidfield,  # Provider: AM
    12: PositionType.LeftWing,  # Provider: LW
    13: PositionType.RightWing,  # Provider: RW
    14: PositionType.LeftForward,  # Provider: LF
    15: PositionType.Striker,  # Provider: CF (mapped to Striker)
    16: PositionType.RightForward,  # Provider: RF
    17: PositionType.Unknown,  # Provider: SUB (mapped to Unknown)
}


class SkillCornerInputs(NamedTuple):
    meta_data: IO[bytes]
    raw_data: IO[bytes]


class SkillCornerDeserializer(TrackingDataDeserializer[SkillCornerInputs]):
    def __init__(
        self,
        limit: Optional[int] = None,
        sample_rate: Optional[float] = None,
        coordinate_system: Optional[Union[str, Provider]] = None,
        include_empty_frames: Optional[bool] = False,
    ):
        super().__init__(limit, sample_rate, coordinate_system)
        self.include_empty_frames = include_empty_frames

    @property
    def provider(self) -> Provider:
        return Provider.SKILLCORNER

    @classmethod
    def _get_frame_data(
        cls,
        teams,
        teamdict,
        players,
        player_id_to_team_dict,
        periods,
        player_dict,
        anon_players,
        ball_id,
        referee_dict,
        frame,
    ):
        frame_period = frame["period"]

        frame_id = frame["frame"]
        frame_time = cls._timestamp_from_timestring(frame["time"])

        if frame_period == 1:
            frame_time -= timedelta(seconds=0)
        elif frame_period == 2:
            frame_time -= timedelta(seconds=45 * 60)
        # TODO: check if the below is correct; just guessing here
        elif frame_period == 3:
            frame_time -= timedelta(seconds=90 * 60)
        elif frame_period == 4:
            frame_time -= timedelta(seconds=105 * 60)
        elif frame_period == 5:
            frame_time -= timedelta(seconds=120 * 60)
        else:
            raise ValueError(f"Unknown period id {frame_period}")

        ball_coordinates = None
        players_data = {}

        # ball_carrier = frame["possession"].get("trackable_object")
        ball_owning_team = frame["possession"].get("group")

        if ball_owning_team == "home team":
            ball_owning_team = teams[0]
        elif ball_owning_team == "away team":
            ball_owning_team = teams[1]
        else:
            ball_owning_team = None

        for frame_record in frame["data"]:
            # containing x, y, trackable_object, track_id, group_name
            x = frame_record.get("x")
            y = frame_record.get("y")

            trackable_object = frame_record.get("trackable_object", None)

            track_id = frame_record.get("track_id", None)
            group_name = frame_record.get("group_name", None)

            if trackable_object == ball_id:
                group_name = "ball"
                z = frame_record.get("z")
                if z is not None:
                    z = float(z)
                ball_coordinates = Point3D(x=float(x), y=float(y), z=z)
                continue

            elif trackable_object in referee_dict.keys():
                group_name = "referee"
                continue  # Skip Referee Coords

            if group_name is None:
                group_name = teamdict.get(
                    player_id_to_team_dict.get(trackable_object)
                )

                if group_name == "home_team":
                    player = players["HOME"][trackable_object]
                elif group_name == "away_team":
                    player = players["AWAY"][trackable_object]

            if trackable_object is None:
                player_id = str(track_id)
                if group_name == "home team":
                    if f"anon_{player_id}" not in anon_players["HOME"].keys():
                        player = cls.__create_anon_player(teams, frame_record)
                        anon_players["HOME"][f"anon_home_{player_id}"] = player
                    else:
                        player = anon_players["HOME"][f"anon_home_{player_id}"]

                elif group_name == "away team":
                    if f"anon_{player_id}" not in anon_players["AWAY"].keys():
                        player = cls.__create_anon_player(teams, frame_record)
                        anon_players["AWAY"][f"anon_away_{player_id}"] = player
                    else:
                        player = anon_players["AWAY"][f"anon_away_{player_id}"]

            players_data[player] = PlayerData(coordinates=Point(x, y))

        return Frame(
            frame_id=frame_id,
            timestamp=frame_time,
            ball_coordinates=ball_coordinates,
            players_data=players_data,
            period=periods[frame_period],
            ball_state=None,
            ball_owning_team=ball_owning_team,
            other_data={},
        )

    @classmethod
    def _timestamp_from_timestring(cls, timestring):
        parts = timestring.split(":")

        if len(parts) == 2:
            m, s = parts
            return timedelta(seconds=60 * float(m) + float(s))
        elif len(parts) == 3:
            h, m, s = parts
            return timedelta(
                seconds=3600 * float(h) + 60 * float(m) + float(s)
            )
        else:
            raise ValueError("Invalid timestring format")

    @classmethod
    def _get_skillcorner_attacking_directions(cls, frames, periods):
        """
        with only partial tracking data we cannot rely on a single frame to
        infer the attacking directions as a simple average of only some players
        x-coords might not reflect the attacking direction.
        """
        attacking_directions = {}

        # Group attacking directions by period ID
        period_direction_map = defaultdict(list)
        for frame in frames:
            if len(frame.players_data) > 0:
                direction = attacking_direction_from_frame(frame)
            else:
                direction = AttackingDirection.NOT_SET
            period_direction_map[frame.period.id].append(direction)

        # Determine the most common attacking direction for each period
        for period_id in periods.keys():
            if period_id in period_direction_map:
                count = Counter(period_direction_map[period_id])
                attacking_directions[period_id] = count.most_common(1)[0][0]
            else:
                attacking_directions[period_id] = AttackingDirection.NOT_SET

        return attacking_directions

    @staticmethod
    def __replace_timestamp(obj):
        if "timestamp" in obj:
            obj["time"] = obj.pop("timestamp")
        return obj

    def __load_json_raw(self, file):
        if Path(file.name).suffix == ".jsonl":
            data = []
            for line in file:
                obj = json.loads(line)
                data.append(self.__replace_timestamp(obj))
            return data
        else:
            data = json.load(file)
            for line in data:
                line = self.__replace_timestamp(line)
            return data

    @classmethod
    def __get_periods(cls, tracking):
        """gets the Periods contained in the tracking data"""
        periods = {}

        # Extract unique periods while filtering out None values
        unique_periods = {
            frame["period"]
            for frame in tracking
            if frame["period"] is not None
        }

        for period in unique_periods:
            # Filter frames that belong to the current period and have valid "time"
            _frames = [
                frame
                for frame in tracking
                if frame["period"] == period and frame["time"] is not None
            ]

            # Ensure _frames is not empty before accessing the first and last elements
            if _frames:
                periods[period] = Period(
                    id=period,
                    start_timestamp=timedelta(
                        seconds=_frames[0]["frame"] / frame_rate
                    ),
                    end_timestamp=timedelta(
                        seconds=_frames[-1]["frame"] / frame_rate
                    ),
                )

        return periods

    @classmethod
    def __create_anon_player(cls, teams, frame_record):
        """
        creates a Player object for a track_id'ed player with known team membership but unknown identity.

        Args:
            frame_record (dict): dictionary containing 'x', 'y', 'track_id' and 'group_name'

        Returns:
            kloppy.domain.models.common.Player

        """
        track_id = frame_record.get("track_id", None)
        group_name = frame_record.get("group_name", None)

        if group_name == "home team":
            team = teams[0]
        elif group_name == "away team":
            team = teams[1]
        else:
            raise ValueError(
                f"anonymous player with track_id `{track_id}` does not have a specified group_name."
            )

        return Player(
            player_id=f"{team.ground}_anon_{track_id}",
            team=team,
            jersey_no=None,
            name=f"Anon_{track_id}",
            first_name="Anon",
            last_name=track_id,
            starting=None,
            starting_position=None,
            attributes={},
        )

    def deserialize(self, inputs: SkillCornerInputs) -> TrackingDataset:
        metadata = json.load(inputs.meta_data)
        raw_data = self.__load_json_raw(inputs.raw_data)

        with performance_logging("Loading metadata", logger=logger):
            periods = self.__get_periods(raw_data)

            teamdict = {
                metadata["home_team"].get("id"): "home_team",
                metadata["away_team"].get("id"): "away_team",
            }

            player_to_team_dict = {
                player["trackable_object"]: player["team_id"]
                for player in metadata["players"]
            }

            player_dict = {
                player["trackable_object"]: player
                for player in metadata["players"]
            }

            referee_dict = {
                ref["trackable_object"]: "referee"
                for ref in metadata["referees"]
            }
            ball_id = metadata["ball"]["trackable_object"]

            # there are different pitch_sizes in SkillCorner
            pitch_size_width = metadata["pitch_width"]
            pitch_size_length = metadata["pitch_length"]

            transformer = self.get_transformer(
                pitch_length=pitch_size_length, pitch_width=pitch_size_width
            )

            home_team_id = metadata["home_team"]["id"]
            away_team_id = metadata["away_team"]["id"]

            players = {"HOME": {}, "AWAY": {}}

            home_team = Team(
                team_id=home_team_id,
                name=metadata["home_team"]["name"],
                ground=Ground.HOME,
            )
            away_team = Team(
                team_id=away_team_id,
                name=metadata["away_team"]["name"],
                ground=Ground.AWAY,
            )
            teams = [home_team, away_team]

            date = metadata.get("date_time")
            if date:
                date = datetime.strptime(date, "%Y-%m-%dT%H:%M:%SZ").replace(
                    tzinfo=timezone.utc
                )

            game_id = metadata.get("id")
            if game_id:
                game_id = str(game_id)

            home_team_coach = metadata.get("home_team_coach")
            if home_team_coach is not None:
                home_coach = f"{home_team_coach['first_name']} {home_team_coach['last_name']}"

            away_team_coach = metadata.get("away_team_coach")
            if away_team_coach is not None:
                away_coach = f"{away_team_coach['first_name']} {away_team_coach['last_name']}"

            if game_id:
                game_id = str(game_id)

            for player_track_obj_id, player in player_dict.items():
                team_id = player["team_id"]

                if team_id == home_team_id:
                    team_string = "HOME"
                    team = home_team
                elif team_id == away_team_id:
                    team_string = "AWAY"
                    team = away_team

                players[team_string][player_track_obj_id] = Player(
                    player_id=f"{player['id']}",
                    team=team,
                    jersey_no=player["number"],
                    name=f"{player['first_name']} {player['last_name']}",
                    first_name=player["first_name"],
                    last_name=player["last_name"],
                    starting=player["start_time"] == "00:00:00",
                    starting_position=position_types_mapping.get(
                        player["player_role"]["id"], PositionType.Unknown
                    ),
                    attributes={},
                )

            home_team.players = list(players["HOME"].values())
            away_team.players = list(players["AWAY"].values())

        anon_players = {"HOME": {}, "AWAY": {}}

        with performance_logging("Loading data", logger=logger):

            def _iter():
                n = 0
                sample = 1.0 / self.sample_rate

                for frame in raw_data:
                    frame_period = frame["period"]

                    if frame_period is not None:
                        if n % sample == 0:
                            yield frame
                        n += 1

        frames = []

        n_frames = 0
        for _frame in _iter():
            # include frame if there is any tracking data, players or ball.
            # or if include_empty_frames == True
            if self.include_empty_frames or len(_frame["data"]) > 0:
                frame = self._get_frame_data(
                    teams,
                    teamdict,
                    players,
                    player_to_team_dict,
                    periods,
                    player_dict,
                    anon_players,
                    ball_id,
                    referee_dict,
                    _frame,
                )

                frame = transformer.transform_frame(frame)

                frames.append(frame)
                n_frames += 1

                if self.limit and n_frames >= self.limit:
                    break

        attacking_directions = self._get_skillcorner_attacking_directions(
            frames, periods
        )
        if attacking_directions[1] == AttackingDirection.LTR:
            orientation = Orientation.HOME_AWAY
        elif attacking_directions[1] == AttackingDirection.RTL:
            orientation = Orientation.AWAY_HOME
        else:
            warnings.warn(
                "Could not determine orientation of dataset, defaulting to NOT_SET"
            )
            orientation = Orientation.NOT_SET

        metadata = Metadata(
            teams=teams,
            periods=sorted(periods.values(), key=lambda p: p.id),
            pitch_dimensions=transformer.get_to_coordinate_system().pitch_dimensions,
            score=Score(
                home=metadata["home_team_score"],
                away=metadata["away_team_score"],
            ),
            frame_rate=10,
            orientation=orientation,
            provider=Provider.SKILLCORNER,
            flags=~(DatasetFlag.BALL_STATE | DatasetFlag.BALL_OWNING_TEAM),
            coordinate_system=transformer.get_to_coordinate_system(),
            date=date,
            game_id=game_id,
            home_coach=home_coach,
            away_coach=away_coach,
        )

        return TrackingDataset(
            records=frames,
            metadata=metadata,
        )<|MERGE_RESOLUTION|>--- conflicted
+++ resolved
@@ -1,21 +1,10 @@
 import json
 import logging
 import warnings
-<<<<<<< HEAD
 from collections import Counter, defaultdict
-from datetime import timedelta, timezone
-from pathlib import Path
-from typing import IO, Dict, NamedTuple, Optional, Union
-
-from dateutil.parser import parse
-=======
-from collections import Counter
 from datetime import datetime, timedelta, timezone
 from pathlib import Path
 from typing import IO, Dict, NamedTuple, Optional, Union
-
-import numpy as np
->>>>>>> b0f56e12
 
 from kloppy.domain import (
     AttackingDirection,
