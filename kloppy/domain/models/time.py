from dataclasses import dataclass, field
from datetime import datetime, timedelta
from typing import (
    Generic,
    List,
<<<<<<< HEAD
    Tuple,
=======
>>>>>>> 18f4eecb
    Literal,
    Optional,
    Tuple,
    TypeVar,
    Union,
    overload,
)

from sortedcontainers import SortedDict

from kloppy.exceptions import KloppyError


@dataclass
class Period:
    """
    Period

    Attributes:
        id: `1` for first half, `2` for second half, `3` for first half of
            overtime, `4` for second half of overtime, `5` for penalty shootout
        start_timestamp: The UTC datetime of the kick-off or, if the
            absolute datetime is not available, the offset between the start
            of the data feed and the period's kick-off
        start_time: Same as `start_timestamp`, but as a [`Time`][kloppy.domain.Time] object.
        end_timestamp: The UTC datetime of the final whistle or, if the
            absolute datetime is not available, the offset between the start
            of the data feed and the period's final whistle
        end_time: Same as `end_timestamp`, but as a [`Time`][kloppy.domain.Time] object.
        duration: The length of the period.
        prev_period: Period before this period.
        next_period: Period after this period.
    """

    id: int
    start_timestamp: Union[datetime, timedelta]
    end_timestamp: Union[datetime, timedelta]

    prev_period: Optional["Period"] = field(init=False)
    next_period: Optional["Period"] = field(init=False)

    def contains(self, timestamp: datetime):
        if isinstance(self.start_timestamp, datetime) and isinstance(
            self.end_timestamp, datetime
        ):
            return self.start_timestamp <= timestamp <= self.end_timestamp
        raise KloppyError(
            "This method can only be used when start_timestamp and end_timestamp are a datetime"
        )

    @property
    def start_time(self) -> "Time":
        return Time(period=self, timestamp=timedelta(0))

    @property
    def end_time(self) -> "Time":
        return Time(
            period=self, timestamp=self.end_timestamp - self.start_timestamp
        )

    @property
    def duration(self) -> timedelta:
        return self.end_timestamp - self.start_timestamp

    def __eq__(self, other):
        return isinstance(other, Period) and other.id == self.id

    def __lt__(self, other: "Period"):
        return self.id < other.id

    def __ge__(self, other):
        return self == other or other < self

    def __hash__(self):
        return id(self.id)

    def set_refs(
        self,
        prev: Optional["Period"],
        next_: Optional["Period"],
    ):
        """
        Set references to other periods

        Parameters:
            prev: Period before this period
            next_: Period after this period
        """
        self.prev_period = prev
        self.next_period = next_


@dataclass
class Time:
    """
    A point in time during a match.

    A time is defined by a period and a timestamp. The timestamp is the time
    elapsed since the start of the period.

    Attributes:
        period: A period in a match.
        timestamp: The time elapsed since the start of the period.
    """

    period: "Period"
    timestamp: timedelta

    @classmethod
    def from_period(
        cls,
        period: Period,
        type_: Union[Literal["start"], Literal["end"]] = "start",
    ):
        return cls(
            period=period,
            timestamp=timedelta(0) if type_ == "start" else period.duration,
        )

    @overload
    def __sub__(self, other: timedelta) -> "Time":
        ...

    @overload
    def __sub__(self, other: "Time") -> timedelta:
        ...

    def __sub__(
        self, other: Union["Time", timedelta]
    ) -> Union["Time", timedelta]:
        """
        Subtract a timedelta or AbsTime from the current AbsTime.

        AbsTime - AbsTime = timedelta
        AbsTime - timedelta = AbsTime

        The period duration must be taking into account.
        """
        if isinstance(other, timedelta):
            current_timestamp = self.timestamp
            current_period = self.period
            while other > current_timestamp:
                other -= current_timestamp
                if not current_period.prev_period:
                    # We reached start of the match, lets just return start itself
                    return Time(period=current_period, timestamp=timedelta(0))

                current_period = current_period.prev_period
                current_timestamp = current_period.duration

            return Time(
                period=current_period, timestamp=current_timestamp - other
            )

        elif isinstance(other, Time):
            if self.period >= other.period:
                diff = self.timestamp
                current_period = self.period
                while current_period > other.period:
                    current_period = current_period.prev_period
                    diff += current_period.duration

                return diff - other.timestamp
            else:
                return -other.__sub__(self)
        else:
            raise ValueError(f"Cannot subtract {other}")

    def __add__(self, other: timedelta) -> "Time":
        assert isinstance(other, timedelta)
        current_timestamp = self.timestamp
        current_period = self.period
        while (current_timestamp + other) > current_period.duration:
            # Subtract time left in this period

            other -= current_period.duration - current_timestamp
            if not current_period.next_period:
                # We reached start of the match, lets just return start itself
                return Time(
                    period=current_period, timestamp=current_period.duration
                )

            current_period = current_period.next_period
            current_timestamp = timedelta(0)

        return Time(period=current_period, timestamp=current_timestamp + other)

    def __radd__(self, other: timedelta) -> "Time":
        assert isinstance(other, timedelta)
        return self.__add__(other)

    def __rsub__(self, other):
        raise RuntimeError("Doesn't make sense.")

    def __lt__(self, other):
        return self.period < other.period or (
            self.period == other.period and self.timestamp < other.timestamp
        )

    def __str__(self):
        m, s = divmod(self.timestamp.total_seconds(), 60)
        return f"P{self.period.id}T{m:02.0f}:{s:02.0f}"

    def __hash__(self):
        return hash((self.period.id, self.timestamp.total_seconds()))


SENTINEL = object()

T = TypeVar("T")


class TimeContainer(Generic[T]):
    def __init__(self):
        self.items: SortedDict = SortedDict()

    def set(self, time: Time, item: Optional[T]):
        self.items[time] = item  # Pair(key=time, item=item)

    def value_at(self, time: Time) -> Optional[T]:
        idx = self.items.bisect_right(time) - 1
        if idx < 0:
            raise KeyError("Not found")
        return self.items.values()[idx]

    def __getitem__(self, item: Time):
        return self.value_at(item)

    def __setitem__(self, key: Time, value: Optional[T]):
        self.set(key, value)

    def ranges(self) -> List[Tuple[Time, Time, T]]:
        items = list(self.items)
        if not items:
            return []

        # When last item isn't None (meaning 'end'), make sure to add it
        if self.items[items[-1]] is not None:
            current_period = items[0].period
            while current_period.next_period:
                current_period = current_period.next_period
            items.append(current_period.end_time)

        if len(items) < 2:
            raise ValueError("Cannot create ranges when length < 2")

        ranges_ = []
        for start_time, end_time in zip(items[:-1], items[1:]):
            ranges_.append((start_time, end_time, self.items[start_time]))
        return ranges_

    def last(self, include_time: bool = False, default=SENTINEL):
        if not len(self.items):
            if default == SENTINEL:
                raise KeyError
            else:
                return default

        time = self.items.keys()[-1]
        if include_time:
            return time, self.items[time]
        else:
            return self.items[time]

    def at_start(self):
        """Return the value at the beginning of the match"""
        if not self.items:
            raise KeyError

        first_item: Time = self.items.keys()[0]

        tmp_period = first_item.period
        while tmp_period.prev_period:
            tmp_period = tmp_period.prev_period

        return self.value_at(Time.from_period(tmp_period, "start"))

    def __repr__(self):
        if not self.items:
            return "<TimeContainer>"

        item_type = type(self.items.values()[0]).__name__
        str_items = {str(key): value for key, value in self.items.items()}
        return f"TimeContainer[{item_type}]({str_items})"

    def reset(self):
        """Clears all items from the container."""
        self.items.clear()<|MERGE_RESOLUTION|>--- conflicted
+++ resolved
@@ -3,10 +3,6 @@
 from typing import (
     Generic,
     List,
-<<<<<<< HEAD
-    Tuple,
-=======
->>>>>>> 18f4eecb
     Literal,
     Optional,
     Tuple,
@@ -63,9 +59,7 @@
 
     @property
     def end_time(self) -> "Time":
-        return Time(
-            period=self, timestamp=self.end_timestamp - self.start_timestamp
-        )
+        return Time(period=self, timestamp=self.end_timestamp - self.start_timestamp)
 
     @property
     def duration(self) -> timedelta:
@@ -127,16 +121,12 @@
         )
 
     @overload
-    def __sub__(self, other: timedelta) -> "Time":
-        ...
+    def __sub__(self, other: timedelta) -> "Time": ...
 
     @overload
-    def __sub__(self, other: "Time") -> timedelta:
-        ...
-
-    def __sub__(
-        self, other: Union["Time", timedelta]
-    ) -> Union["Time", timedelta]:
+    def __sub__(self, other: "Time") -> timedelta: ...
+
+    def __sub__(self, other: Union["Time", timedelta]) -> Union["Time", timedelta]:
         """
         Subtract a timedelta or AbsTime from the current AbsTime.
 
@@ -157,9 +147,7 @@
                 current_period = current_period.prev_period
                 current_timestamp = current_period.duration
 
-            return Time(
-                period=current_period, timestamp=current_timestamp - other
-            )
+            return Time(period=current_period, timestamp=current_timestamp - other)
 
         elif isinstance(other, Time):
             if self.period >= other.period:
@@ -185,9 +173,7 @@
             other -= current_period.duration - current_timestamp
             if not current_period.next_period:
                 # We reached start of the match, lets just return start itself
-                return Time(
-                    period=current_period, timestamp=current_period.duration
-                )
+                return Time(period=current_period, timestamp=current_period.duration)
 
             current_period = current_period.next_period
             current_timestamp = timedelta(0)
