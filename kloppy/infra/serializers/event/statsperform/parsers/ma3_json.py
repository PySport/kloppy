--- conflicted
+++ resolved
@@ -1,14 +1,9 @@
 """JSON parser for Stats Perform MA3 feeds."""
-<<<<<<< HEAD
 
-import pytz
-from datetime import datetime
-=======
 from datetime import datetime, timezone
->>>>>>> 97ad27e4
 from typing import List
 
-from .base import OptaJSONParser, OptaEvent
+from .base import OptaEvent, OptaJSONParser
 
 
 def _parse_ma3_datetime(dt_str: str) -> datetime:
