from collections import OrderedDict
from typing import Dict, List, NamedTuple, IO
from datetime import timedelta, datetime, timezone
import logging
from lxml import objectify

from kloppy.domain import (
    EventDataset,
    Team,
    Period,
    Point,
    BallState,
    DatasetFlag,
    Orientation,
    PassResult,
    ShotResult,
    EventType,
    Ground,
    Score,
    Provider,
    Metadata,
    Player,
    SetPieceQualifier,
    SetPieceType,
    BodyPartQualifier,
    BodyPart,
    Qualifier,
    CardType,
    AttackingDirection,
    PositionType,
    Official,
    OfficialType,
)
from kloppy.exceptions import DeserializationError
from kloppy.infra.serializers.event.deserializer import EventDataDeserializer
from kloppy.utils import performance_logging


position_types_mapping: Dict[str, PositionType] = {
    "TW": PositionType.Goalkeeper,
    "IVR": PositionType.RightCenterBack,
    "IVL": PositionType.LeftCenterBack,
    "STR": PositionType.Striker,
    "STL": PositionType.LeftForward,
    "STZ": PositionType.Striker,
    "ZO": PositionType.CenterAttackingMidfield,
    "LV": PositionType.LeftBack,
    "RV": PositionType.RightBack,
    "DMR": PositionType.RightDefensiveMidfield,
    "DRM": PositionType.RightDefensiveMidfield,
    "DML": PositionType.LeftDefensiveMidfield,
    "DLM": PositionType.LeftDefensiveMidfield,
    "ORM": PositionType.RightMidfield,
    "OLM": PositionType.LeftMidfield,
    "RA": PositionType.RightWing,
    "LA": PositionType.LeftWing,
}

referee_types_mapping: Dict[str, OfficialType] = {
    "referee": OfficialType.MainReferee,
    "firstAssistant": OfficialType.AssistantReferee,
    "videoReferee": OfficialType.VideoAssistantReferee,
    "secondAssistant": OfficialType.AssistantReferee,
    "fourthOfficial": OfficialType.FourthOfficial,
}

logger = logging.getLogger(__name__)


def _team_from_xml_elm(team_elm) -> Team:
    team = Team(
        team_id=team_elm.attrib["TeamId"],
        name=team_elm.attrib["TeamName"],
        ground=(
            Ground.HOME if team_elm.attrib["Role"] == "home" else Ground.AWAY
        ),
    )
    team.players = [
        Player(
            player_id=player_elm.attrib["PersonId"],
            team=team,
            jersey_no=int(player_elm.attrib["ShirtNumber"]),
            name=player_elm.attrib["Shortname"],
            first_name=player_elm.attrib["FirstName"],
            last_name=player_elm.attrib["LastName"],
<<<<<<< HEAD
            starting_position=(
                Position(
                    position_id=None,
                    name=player_elm.attrib["PlayingPosition"],
                    coordinates=None,
                )
                if "PlayingPosition" in player_elm.attrib
                else None
=======
            starting_position=position_types_mapping.get(
                player_elm.attrib.get("PlayingPosition"), PositionType.Unknown
>>>>>>> 97ad27e4
            ),
            starting=player_elm.attrib["Starting"] == "true",
        )
        for player_elm in team_elm.Players.iterchildren("Player")
    ]
    return team


SPORTEC_FPS = 25

"""Sportec uses fixed starting frame ids for each half"""
SPORTEC_FIRST_HALF_STARTING_FRAME_ID = 10_000
SPORTEC_SECOND_HALF_STARTING_FRAME_ID = 100_000
SPORTEC_FIRST_EXTRA_HALF_STARTING_FRAME_ID = 200_000
SPORTEC_SECOND_EXTRA_HALF_STARTING_FRAME_ID = 250_000


class SportecMetadata(NamedTuple):
    score: Score
    teams: List[Team]
    periods: List[Period]
    x_max: float
    y_max: float
    fps: int
    home_coach: str
    away_coach: str
    officials: List[Official]


def sportec_metadata_from_xml_elm(match_root) -> SportecMetadata:
    """
    Load metadata from Sportec XML element. This part is shared between event- and tracking data.
    In the future this might move to a common.sportec package that provides functionality for both
    deserializers.
    """
    x_max = float(match_root.MatchInformation.Environment.attrib["PitchX"])
    y_max = float(match_root.MatchInformation.Environment.attrib["PitchY"])

    team_path = objectify.ObjectPath("PutDataRequest.MatchInformation.Teams")
    team_elms = list(team_path.find(match_root).iterchildren("Team"))

    home_team = away_team = None
    for team_elm in team_elms:
        head_coach = [
            trainer.attrib["Shortname"]
            for trainer in team_elm.TrainerStaff.iterchildren("Trainer")
            if trainer.attrib["Role"] == "headcoach"
        ]
        if team_elm.attrib["Role"] == "home":
            home_team = _team_from_xml_elm(team_elm)
            home_coach = head_coach[0] if len(head_coach) else None
        elif team_elm.attrib["Role"] == "guest":
            away_team = _team_from_xml_elm(team_elm)
            away_coach = head_coach[0] if len(head_coach) else None
        else:
            raise DeserializationError(
                f"Unknown side: {team_elm.attrib['Role']}"
            )

    if not home_team:
        raise DeserializationError("Home team is missing from metadata")
    if not away_team:
        raise DeserializationError("Away team is missing from metadata")

    (home_score, away_score,) = match_root.MatchInformation.General.attrib[
        "Result"
    ].split(":")
    score = Score(home=int(home_score), away=int(away_score))
    teams = [home_team, away_team]

    if len(home_team.players) == 0 or len(away_team.players) == 0:
        raise DeserializationError("LineUp incomplete")

    # The periods can be rebuild from event data. Therefore, the periods attribute
    # from the metadata can be ignored. It is required for tracking data.
    other_game_information = (
        match_root.MatchInformation.OtherGameInformation.attrib
    )
    periods = [
        Period(
            id=1,
            start_timestamp=timedelta(
                seconds=SPORTEC_FIRST_HALF_STARTING_FRAME_ID / SPORTEC_FPS
            ),
            end_timestamp=timedelta(
                seconds=SPORTEC_FIRST_HALF_STARTING_FRAME_ID / SPORTEC_FPS
                + float(other_game_information["TotalTimeFirstHalf"]) / 1000
            ),
        ),
        Period(
            id=2,
            start_timestamp=timedelta(
                seconds=SPORTEC_SECOND_HALF_STARTING_FRAME_ID / SPORTEC_FPS
            ),
            end_timestamp=timedelta(
                seconds=SPORTEC_SECOND_HALF_STARTING_FRAME_ID / SPORTEC_FPS
                + float(other_game_information["TotalTimeSecondHalf"]) / 1000
            ),
        ),
    ]

    if "TotalTimeFirstHalfExtra" in other_game_information:
        # Add two periods for extra time.
        periods.extend(
            [
                Period(
                    id=3,
                    start_timestamp=timedelta(
                        seconds=SPORTEC_FIRST_EXTRA_HALF_STARTING_FRAME_ID
                        / SPORTEC_FPS
                    ),
                    end_timestamp=timedelta(
                        seconds=SPORTEC_FIRST_EXTRA_HALF_STARTING_FRAME_ID
                        / SPORTEC_FPS
                        + float(
                            other_game_information["TotalTimeFirstHalfExtra"]
                        )
                        / 1000
                    ),
                ),
                Period(
                    id=4,
                    start_timestamp=timedelta(
                        seconds=SPORTEC_SECOND_EXTRA_HALF_STARTING_FRAME_ID
                        / SPORTEC_FPS
                    ),
                    end_timestamp=timedelta(
                        seconds=SPORTEC_SECOND_EXTRA_HALF_STARTING_FRAME_ID
                        / SPORTEC_FPS
                        + float(
                            other_game_information["TotalTimeSecondHalfExtra"]
                        )
                        / 1000
                    ),
                ),
            ]
        )

    if hasattr(match_root, "MatchInformation") and hasattr(
        match_root.MatchInformation, "Referees"
    ):
        officials = []
        referee_path = objectify.ObjectPath(
            "PutDataRequest.MatchInformation.Referees"
        )
        referee_elms = referee_path.find(match_root).iterchildren(
            tag="Referee"
        )

        for referee in referee_elms:
            ref_attrib = referee.attrib
            officials.append(
                Official(
                    official_id=ref_attrib["PersonId"],
                    name=ref_attrib["Shortname"],
                    first_name=ref_attrib["FirstName"],
                    last_name=ref_attrib["LastName"],
                    role=referee_types_mapping[ref_attrib["Role"]],
                )
            )
    else:
        officials = []

    return SportecMetadata(
        score=score,
        teams=teams,
        periods=periods,
        x_max=x_max,
        y_max=y_max,
        fps=SPORTEC_FPS,
        home_coach=home_coach,
        away_coach=away_coach,
        officials=officials,
    )


def _event_chain_from_xml_elm(event_elm):
    chain = OrderedDict()
    current_elm = event_elm
    while True:
        chain[current_elm.tag] = dict(current_elm.attrib)
        if not current_elm.countchildren():
            break
        current_elm = current_elm.getchildren()[0]
    return chain


SPORTEC_EVENT_NAME_KICKOFF = "KickOff"
SPORTEC_EVENT_NAME_FINAL_WHISTLE = "FinalWhistle"

SPORTEC_EVENT_NAME_SHOT_WIDE = "ShotWide"
SPORTEC_EVENT_NAME_SHOT_SAVED = "SavedShot"
SPORTEC_EVENT_NAME_SHOT_BLOCKED = "BlockedShot"
SPORTEC_EVENT_NAME_SHOT_WOODWORK = "ShotWoodWork"
SPORTEC_EVENT_NAME_SHOT_OTHER = "OtherShot"
SPORTEC_EVENT_NAME_SHOT_GOAL = "SuccessfulShot"
SPORTEC_EVENT_NAME_OWN_GOAL = "OwnGoal"
SPORTEC_SHOT_EVENT_NAMES = (
    SPORTEC_EVENT_NAME_SHOT_WIDE,
    SPORTEC_EVENT_NAME_SHOT_SAVED,
    SPORTEC_EVENT_NAME_SHOT_BLOCKED,
    SPORTEC_EVENT_NAME_SHOT_WOODWORK,
    SPORTEC_EVENT_NAME_SHOT_OTHER,
    SPORTEC_EVENT_NAME_SHOT_GOAL,
    SPORTEC_EVENT_NAME_OWN_GOAL,
)

SPORTEC_EVENT_NAME_PASS = "Pass"
SPORTEC_EVENT_NAME_CROSS = "Cross"
SPORTEC_EVENT_NAME_THROW_IN = "ThrowIn"
SPORTEC_EVENT_NAME_GOAL_KICK = "GoalKick"
SPORTEC_EVENT_NAME_PENALTY = "Penalty"
SPORTEC_EVENT_NAME_CORNER_KICK = "CornerKick"
SPORTEC_EVENT_NAME_FREE_KICK = "FreeKick"
SPORTEC_PASS_EVENT_NAMES = (SPORTEC_EVENT_NAME_PASS, SPORTEC_EVENT_NAME_CROSS)

SPORTEC_EVENT_NAME_BALL_CLAIMING = "BallClaiming"
SPORTEC_EVENT_NAME_SUBSTITUTION = "Substitution"
SPORTEC_EVENT_NAME_CAUTION = "Caution"
SPORTEC_EVENT_NAME_FOUL = "Foul"

SPORTEC_EVENT_TYPE_OF_SHOT = "TypeOfShot"
SPORTEC_EVENT_BODY_PART_HEAD = "head"
SPORTEC_EVENT_BODY_PART_LEFT_FOOT = "leftLeg"
SPORTEC_EVENT_BODY_PART_RIGHT_FOOT = "rightLeg"


def _parse_datetime(dt_str: str) -> datetime:
    return datetime.fromisoformat(dt_str)


def _get_event_qualifiers(event_chain: Dict) -> List[Qualifier]:
    qualifiers = []

    qualifiers.extend(_get_event_setpiece_qualifiers(event_chain))
    qualifiers.extend(_get_event_bodypart_qualifiers(event_chain))

    return qualifiers


def _get_event_setpiece_qualifiers(event_chain):
    qualifiers = []

    if SPORTEC_EVENT_NAME_THROW_IN in event_chain:
        qualifiers.append(SetPieceQualifier(value=SetPieceType.THROW_IN))
    elif SPORTEC_EVENT_NAME_GOAL_KICK in event_chain:
        qualifiers.append(SetPieceQualifier(value=SetPieceType.GOAL_KICK))
    elif SPORTEC_EVENT_NAME_PENALTY in event_chain:
        qualifiers.append(SetPieceQualifier(value=SetPieceType.PENALTY))
    elif SPORTEC_EVENT_NAME_CORNER_KICK in event_chain:
        qualifiers.append(SetPieceQualifier(value=SetPieceType.CORNER_KICK))
    elif SPORTEC_EVENT_NAME_KICKOFF in event_chain:
        qualifiers.append(SetPieceQualifier(value=SetPieceType.KICK_OFF))
    elif SPORTEC_EVENT_NAME_FREE_KICK in event_chain:
        qualifiers.append(SetPieceQualifier(value=SetPieceType.FREE_KICK))

    return qualifiers


def _get_event_bodypart_qualifiers(event_chain):
    qualifiers = []

    if SPORTEC_EVENT_BODY_PART_HEAD in [
        item.get(SPORTEC_EVENT_TYPE_OF_SHOT) for item in event_chain.values()
    ]:
        qualifiers.append(BodyPartQualifier(value=BodyPart.HEAD))
    elif SPORTEC_EVENT_BODY_PART_LEFT_FOOT in [
        item.get(SPORTEC_EVENT_TYPE_OF_SHOT) for item in event_chain.values()
    ]:
        qualifiers.append(BodyPartQualifier(value=BodyPart.LEFT_FOOT))
    elif SPORTEC_EVENT_BODY_PART_RIGHT_FOOT in [
        item.get(SPORTEC_EVENT_TYPE_OF_SHOT) for item in event_chain.values()
    ]:
        qualifiers.append(BodyPartQualifier(value=BodyPart.RIGHT_FOOT))

    return qualifiers


def _parse_shot(event_name: str, event_chain: OrderedDict) -> Dict:
    if event_name == SPORTEC_EVENT_NAME_SHOT_WIDE:
        result = ShotResult.OFF_TARGET
    elif event_name == SPORTEC_EVENT_NAME_SHOT_SAVED:
        result = ShotResult.SAVED
    elif event_name == SPORTEC_EVENT_NAME_SHOT_BLOCKED:
        result = ShotResult.BLOCKED
    elif event_name == SPORTEC_EVENT_NAME_SHOT_WOODWORK:
        result = ShotResult.POST
    elif event_name == SPORTEC_EVENT_NAME_SHOT_GOAL:
        result = ShotResult.GOAL
    elif event_name == SPORTEC_EVENT_NAME_OWN_GOAL:
        result = ShotResult.OWN_GOAL
    elif event_name == SPORTEC_EVENT_NAME_SHOT_OTHER:
        result = None
    else:
        raise ValueError(f"Unknown shot type {event_name}")

    return dict(result=result, qualifiers=_get_event_qualifiers(event_chain))


def _parse_pass(event_chain: OrderedDict, team: Team) -> Dict:
    if event_chain["Play"]["Evaluation"] in (
        "successfullyCompleted",
        "successful",
    ):
        result = PassResult.COMPLETE
        if "Recipient" in event_chain["Play"]:
            receiver_player = team.get_player_by_id(
                event_chain["Play"]["Recipient"]
            )
        else:
            # this attribute can be missing according to docs
            receiver_player = None
    else:
        result = PassResult.INCOMPLETE
        receiver_player = None

    return dict(
        result=result,
        receiver_player=receiver_player,
        qualifiers=_get_event_qualifiers(event_chain),
    )


def _parse_substitution(event_attributes: Dict, team: Team) -> Dict:
    return dict(
        player=team.get_player_by_id(event_attributes["PlayerOut"]),
        replacement_player=team.get_player_by_id(event_attributes["PlayerIn"]),
    )


def _parse_caution(event_attributes: Dict) -> Dict:
    if event_attributes["CardColor"] == "yellow":
        card_type = CardType.FIRST_YELLOW
    elif event_attributes["CardColor"] == "yellowRed":
        card_type = CardType.SECOND_YELLOW
    elif event_attributes["CardColor"] == "red":
        card_type = CardType.RED
    else:
        raise ValueError(
            f"Unknown card color: {event_attributes['CardColor']}"
        )

    return dict(card_type=card_type)


def _parse_foul(event_attributes: Dict, teams: List[Team]) -> Dict:
    team = (
        teams[0]
        if event_attributes["TeamFouler"] == teams[0].team_id
        else teams[1]
    )
    player = team.get_player_by_id(event_attributes["Fouler"])

    return dict(team=team, player=player)


def _parse_coordinates(event_attributes: Dict) -> Point:
    if "X-Position" not in event_attributes:
        return None
    return Point(
        x=float(event_attributes["X-Position"]),
        y=float(event_attributes["Y-Position"]),
    )


class SportecEventDataInputs(NamedTuple):
    meta_data: IO[bytes]
    event_data: IO[bytes]


class SportecEventDataDeserializer(
    EventDataDeserializer[SportecEventDataInputs]
):
    @property
    def provider(self) -> Provider:
        return Provider.SPORTEC

    def deserialize(self, inputs: SportecEventDataInputs) -> EventDataset:
        with performance_logging("load data", logger=logger):
            match_root = objectify.fromstring(inputs.meta_data.read())
            event_root = objectify.fromstring(inputs.event_data.read())

        with performance_logging("parse data", logger=logger):
            date = datetime.fromisoformat(
                match_root.MatchInformation.General.attrib["KickoffTime"]
            )
            game_week = match_root.MatchInformation.General.attrib["MatchDay"]
            game_id = match_root.MatchInformation.General.attrib["MatchId"]

            sportec_metadata = sportec_metadata_from_xml_elm(match_root)
            teams = home_team, away_team = sportec_metadata.teams
            transformer = self.get_transformer(
                pitch_length=sportec_metadata.x_max,
                pitch_width=sportec_metadata.y_max,
            )
            home_coach = sportec_metadata.home_coach
            away_coach = sportec_metadata.away_coach

            periods = []
            period_id = 0
            events = []

            for event_elm in event_root.iterchildren("Event"):
                event_chain = _event_chain_from_xml_elm(event_elm)
                timestamp = _parse_datetime(event_chain["Event"]["EventTime"])

                if (
                    SPORTEC_EVENT_NAME_KICKOFF in event_chain
                    and "GameSection"
                    in event_chain[SPORTEC_EVENT_NAME_KICKOFF]
                ):
                    period_id += 1
                    period = Period(
                        id=period_id,
                        start_timestamp=timestamp,
                        end_timestamp=None,
                    )
                    if period_id == 1:
                        team_left = event_chain[SPORTEC_EVENT_NAME_KICKOFF][
                            "TeamLeft"
                        ]
                        orientation = (
                            Orientation.HOME_AWAY
                            if team_left == home_team.team_id
                            else Orientation.AWAY_HOME
                        )

                    periods.append(period)
                elif SPORTEC_EVENT_NAME_FINAL_WHISTLE in event_chain:
                    period.end_timestamp = timestamp
                    continue

                team = None
                player = None
                flatten_attributes = dict()
                # reverse because top levels are more important
                for event_attributes in reversed(event_chain.values()):
                    flatten_attributes.update(event_attributes)

                if "Team" in flatten_attributes:
                    team = (
                        home_team
                        if flatten_attributes["Team"] == home_team.team_id
                        else away_team
                    )
                if "Player" in flatten_attributes:
                    if not team:
                        raise ValueError("Player set while team is not set")
                    player = team.get_player_by_id(
                        flatten_attributes["Player"]
                    )

                generic_event_kwargs = dict(
                    # from DataRecord
                    period=period,
                    timestamp=timestamp - period.start_timestamp,
                    ball_owning_team=None,
                    ball_state=BallState.ALIVE,
                    # from Event
                    event_id=event_chain["Event"]["EventId"],
                    coordinates=_parse_coordinates(event_chain["Event"]),
                    raw_event=flatten_attributes,
                    team=team,
                    player=player,
                )

                event_name, event_attributes = event_chain.popitem()
                if event_name in SPORTEC_SHOT_EVENT_NAMES:
                    shot_event_kwargs = _parse_shot(
                        event_name=event_name, event_chain=event_chain
                    )
                    event = self.event_factory.build_shot(
                        **shot_event_kwargs,
                        **generic_event_kwargs,
                    )
                elif event_name in SPORTEC_PASS_EVENT_NAMES:
                    pass_event_kwargs = _parse_pass(
                        event_chain=event_chain, team=team
                    )
                    event = self.event_factory.build_pass(
                        **pass_event_kwargs,
                        **generic_event_kwargs,
                        receive_timestamp=None,
                        receiver_coordinates=None,
                    )
                elif event_name == SPORTEC_EVENT_NAME_BALL_CLAIMING:
                    event = self.event_factory.build_recovery(
                        result=None,
                        qualifiers=None,
                        **generic_event_kwargs,
                    )
                elif event_name == SPORTEC_EVENT_NAME_SUBSTITUTION:
                    substitution_event_kwargs = _parse_substitution(
                        event_attributes=event_attributes, team=team
                    )
                    generic_event_kwargs["player"] = substitution_event_kwargs[
                        "player"
                    ]
                    del substitution_event_kwargs["player"]
                    event = self.event_factory.build_substitution(
                        result=None,
                        qualifiers=None,
                        **substitution_event_kwargs,
                        **generic_event_kwargs,
                    )
                elif event_name == SPORTEC_EVENT_NAME_CAUTION:
                    card_kwargs = _parse_caution(event_attributes)
                    event = self.event_factory.build_card(
                        result=None,
                        qualifiers=None,
                        **card_kwargs,
                        **generic_event_kwargs,
                    )
                elif event_name == SPORTEC_EVENT_NAME_FOUL:
                    foul_kwargs = _parse_foul(event_attributes, teams=teams)
                    generic_event_kwargs.update(foul_kwargs)
                    event = self.event_factory.build_foul_committed(
                        result=None,
                        qualifiers=None,
                        **generic_event_kwargs,
                    )
                else:
                    event = self.event_factory.build_generic(
                        result=None,
                        qualifiers=None,
                        event_name=event_name,
                        **generic_event_kwargs,
                    )

                if (
                    event.event_type == EventType.PASS
                    and event.get_qualifier_value(SetPieceQualifier)
                    in (
                        SetPieceType.THROW_IN,
                        SetPieceType.GOAL_KICK,
                        SetPieceType.CORNER_KICK,
                    )
                ):
                    # 1. update previous pass
                    if events[-1].event_type == EventType.PASS:
                        events[-1].result = PassResult.OUT

                    # 2. add synthetic out event
                    decision_timestamp = _parse_datetime(
                        event_chain[list(event_chain.keys())[1]][
                            "DecisionTimestamp"
                        ]
                    )
                    out_event = self.event_factory.build_ball_out(
                        period=period,
                        timestamp=decision_timestamp - period.start_timestamp,
                        ball_owning_team=None,
                        ball_state=BallState.DEAD,
                        # from Event
                        event_id=event_chain["Event"]["EventId"] + "-ball-out",
                        team=events[-1].team,
                        player=events[-1].player,
                        coordinates=None,
                        raw_event={},
                        result=None,
                        qualifiers=None,
                    )
                    events.append(transformer.transform_event(out_event))

                events.append(transformer.transform_event(event))

        for i, event in enumerate(events[:-1]):
            if (
                event.event_type == EventType.PASS
                and event.result == PassResult.COMPLETE
            ):
                # Sportec uses X/Y-Source-Position to define the start coordinates of
                # an event and X/Y-Position to define the end of an event. There can/will
                # be quite a distance between the start and the end of an event.
                # When we want to set the receiver_coordinates we need to use
                # the start of the event.
                # How to solve this:
                # 1. Create a copy of an event
                # 2. Set the coordinates based on X/Y-Source-Position
                # 3. Pass through the transformer
                # 4. Update the receiver coordinates
                if "X-Source-Position" in events[i + 1].raw_event:
                    updated_event = transformer.transform_event(
                        events[i + 1].replace(
                            coordinates=Point(
                                x=float(
                                    events[i + 1].raw_event[
                                        "X-Source-Position"
                                    ]
                                ),
                                y=float(
                                    events[i + 1].raw_event[
                                        "Y-Source-Position"
                                    ]
                                ),
                            )
                        )
                    )
                    event.receiver_coordinates = updated_event.coordinates
                else:
                    event.receiver_coordinates = events[i + 1].coordinates

        events = list(
            filter(
                self.should_include_event,
                events,
            )
        )

        metadata = Metadata(
            teams=teams,
            periods=periods,
            pitch_dimensions=transformer.get_to_coordinate_system().pitch_dimensions,
            score=sportec_metadata.score,
            frame_rate=None,
            orientation=orientation,
            flags=~(DatasetFlag.BALL_STATE | DatasetFlag.BALL_OWNING_TEAM),
            provider=Provider.SPORTEC,
            coordinate_system=transformer.get_to_coordinate_system(),
            date=date,
            game_week=game_week,
            game_id=game_id,
            home_coach=home_coach,
            away_coach=away_coach,
            officials=sportec_metadata.officials,
        )

        return EventDataset(
            metadata=metadata,
            records=events,
        )<|MERGE_RESOLUTION|>--- conflicted
+++ resolved
@@ -1,40 +1,40 @@
+import logging
 from collections import OrderedDict
-from typing import Dict, List, NamedTuple, IO
-from datetime import timedelta, datetime, timezone
-import logging
+from datetime import datetime, timedelta, timezone
+from typing import IO, Dict, List, NamedTuple
+
 from lxml import objectify
 
 from kloppy.domain import (
+    AttackingDirection,
+    BallState,
+    BodyPart,
+    BodyPartQualifier,
+    CardType,
+    DatasetFlag,
     EventDataset,
-    Team,
-    Period,
-    Point,
-    BallState,
-    DatasetFlag,
+    EventType,
+    Ground,
+    Metadata,
+    Official,
+    OfficialType,
     Orientation,
     PassResult,
-    ShotResult,
-    EventType,
-    Ground,
+    Period,
+    Player,
+    Point,
+    PositionType,
+    Provider,
+    Qualifier,
     Score,
-    Provider,
-    Metadata,
-    Player,
     SetPieceQualifier,
     SetPieceType,
-    BodyPartQualifier,
-    BodyPart,
-    Qualifier,
-    CardType,
-    AttackingDirection,
-    PositionType,
-    Official,
-    OfficialType,
+    ShotResult,
+    Team,
 )
 from kloppy.exceptions import DeserializationError
 from kloppy.infra.serializers.event.deserializer import EventDataDeserializer
 from kloppy.utils import performance_logging
-
 
 position_types_mapping: Dict[str, PositionType] = {
     "TW": PositionType.Goalkeeper,
@@ -83,19 +83,8 @@
             name=player_elm.attrib["Shortname"],
             first_name=player_elm.attrib["FirstName"],
             last_name=player_elm.attrib["LastName"],
-<<<<<<< HEAD
-            starting_position=(
-                Position(
-                    position_id=None,
-                    name=player_elm.attrib["PlayingPosition"],
-                    coordinates=None,
-                )
-                if "PlayingPosition" in player_elm.attrib
-                else None
-=======
             starting_position=position_types_mapping.get(
                 player_elm.attrib.get("PlayingPosition"), PositionType.Unknown
->>>>>>> 97ad27e4
             ),
             starting=player_elm.attrib["Starting"] == "true",
         )
