"""XML parser for Opta F24 feeds."""

from datetime import datetime
from typing import List, Optional

import pytz

from .base import OptaEvent, OptaXMLParser


def _parse_f24_datetime(dt_str: str) -> datetime:
    def zero_pad_milliseconds(timestamp):
        parts = timestamp.split(".")
        if len(parts) == 1:
            return timestamp + ".000"
        return ".".join(parts[:-1] + [f"{int(parts[-1]):03d}"])

    dt_str = zero_pad_milliseconds(dt_str)
    naive_datetime = datetime.strptime(dt_str, "%Y-%m-%dT%H:%M:%S.%f")
    timezone = pytz.timezone("Europe/London")
    aware_datetime = timezone.localize(naive_datetime)
    return aware_datetime.astimezone(pytz.utc)


class F24XMLParser(OptaXMLParser):
    """Extract data from a Opta F24 data stream."""

    def extract_events(self) -> List[OptaEvent]:
        game_elm = self.root.find("Game")
        return [
            OptaEvent(
                id=event.attrib["id"],
                event_id=int(event.attrib["event_id"]),
                type_id=int(event.attrib["type_id"]),
                period_id=int(event.attrib["period_id"]),
                time_min=int(event.attrib["min"]),
                time_sec=int(event.attrib["sec"]),
                x=float(event.attrib["x"]),
                y=float(event.attrib["y"]),
                timestamp=_parse_f24_datetime(event.attrib["timestamp"]),
                last_modified=_parse_f24_datetime(
                    event.attrib["last_modified"]
                ),
                contestant_id=event.attrib.get("team_id"),
                player_id=event.attrib.get("player_id"),
                outcome=int(event.attrib["outcome"])
                if "outcome" in event.attrib
                else None,
                qualifiers={
                    int(
                        qualifier.attrib["qualifier_id"]
                    ): qualifier.attrib.get("value")
                    for qualifier in event.iterchildren("Q")
                },
            )
            for event in game_elm.iterchildren("Event")
        ]

    def extract_date(self) -> Optional[datetime]:
        """Return the date of the game."""
        game_elm = self.root.find("Game")
        if game_elm is not None and "game_date" in game_elm.attrib:
<<<<<<< HEAD
            return parse(game_elm.attrib["game_date"]).astimezone(timezone.utc)
=======
            naive_datetime = datetime.strptime(
                game_elm.attrib["game_date"], "%Y-%m-%dT%H:%M:%S"
            )
            timezone = pytz.timezone("Europe/London")
            aware_datetime = timezone.localize(naive_datetime)
            return aware_datetime.astimezone(pytz.utc)
>>>>>>> aa744477
        else:
            return None

    def extract_game_week(self) -> Optional[str]:
        """Return the game_week of the game."""
        game_elm = self.root.find("Game")
        if game_elm is not None and "matchday" in game_elm.attrib:
            return game_elm.attrib["matchday"]
        else:
            return None

    def extract_game_id(self) -> Optional[str]:
        """Return the game_id of the game."""
<<<<<<< HEAD
        game_elm: Optional[Element] = self.root.find("Game")
=======
        game_elm = self.root.find("Game")
>>>>>>> aa744477
        if game_elm is not None and "id" in game_elm.attrib:
            return game_elm.attrib["id"]
        else:
            return None<|MERGE_RESOLUTION|>--- conflicted
+++ resolved
@@ -60,16 +60,12 @@
         """Return the date of the game."""
         game_elm = self.root.find("Game")
         if game_elm is not None and "game_date" in game_elm.attrib:
-<<<<<<< HEAD
-            return parse(game_elm.attrib["game_date"]).astimezone(timezone.utc)
-=======
             naive_datetime = datetime.strptime(
                 game_elm.attrib["game_date"], "%Y-%m-%dT%H:%M:%S"
             )
             timezone = pytz.timezone("Europe/London")
             aware_datetime = timezone.localize(naive_datetime)
             return aware_datetime.astimezone(pytz.utc)
->>>>>>> aa744477
         else:
             return None
 
@@ -83,11 +79,7 @@
 
     def extract_game_id(self) -> Optional[str]:
         """Return the game_id of the game."""
-<<<<<<< HEAD
-        game_elm: Optional[Element] = self.root.find("Game")
-=======
         game_elm = self.root.find("Game")
->>>>>>> aa744477
         if game_elm is not None and "id" in game_elm.attrib:
             return game_elm.attrib["id"]
         else:
